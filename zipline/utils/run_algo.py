import click
import os
import sys
import warnings

<<<<<<< HEAD
import click

=======
>>>>>>> b4339905
try:
    from pygments import highlight
    from pygments.lexers import PythonLexer
    from pygments.formatters import TerminalFormatter
    PYGMENTS = True
except ImportError:
    PYGMENTS = False
import six
from toolz import concatv
from trading_calendars import get_calendar

from zipline.data import bundles
from zipline.data.loader import load_market_data
from zipline.data.data_portal import DataPortal
from zipline.finance import metrics
<<<<<<< HEAD
from zipline.finance.trading import TradingEnvironment
from zipline.pipeline import PipelineDispatcher
=======
from zipline.finance.trading import SimulationParameters
>>>>>>> b4339905
from zipline.pipeline.data import USEquityPricing
from zipline.pipeline.loaders import USEquityPricingLoader

import zipline.utils.paths as pth
from zipline.extensions import load
from zipline.algorithm import TradingAlgorithm
from zipline.finance.blotter import Blotter


class _RunAlgoError(click.ClickException, ValueError):
    """Signal an error that should have a different message if invoked from
    the cli.

    Parameters
    ----------
    pyfunc_msg : str
        The message that will be shown when called as a python function.
    cmdline_msg : str, optional
        The message that will be shown on the command line. If not provided,
        this will be the same as ``pyfunc_msg`
    """
    exit_code = 1

    def __init__(self, pyfunc_msg, cmdline_msg=None):
        if cmdline_msg is None:
            cmdline_msg = pyfunc_msg

        super(_RunAlgoError, self).__init__(cmdline_msg)
        self.pyfunc_msg = pyfunc_msg

    def __str__(self):
        return self.pyfunc_msg


def _run(handle_data,
         initialize,
         before_trading_start,
         analyze,
         algofile,
         algotext,
         defines,
         data_frequency,
         capital_base,
         bundle,
         bundle_timestamp,
         start,
         end,
         output,
         trading_calendar,
         print_algo,
         metrics_set,
         local_namespace,
         environ,
<<<<<<< HEAD
         pipeline_dispatcher):
=======
         blotter,
         benchmark_returns):
>>>>>>> b4339905
    """Run a backtest for the given algorithm.

    This is shared between the cli and :func:`zipline.run_algo`.
    """
    if benchmark_returns is None:
        benchmark_returns, _ = load_market_data(environ=environ)

    if algotext is not None:
        if local_namespace:
            ip = get_ipython()  # noqa
            namespace = ip.user_ns
        else:
            namespace = {}

        for assign in defines:
            try:
                name, value = assign.split('=', 2)
            except ValueError:
                raise ValueError(
                    'invalid define %r, should be of the form name=value' %
                    assign,
                )
            try:
                # evaluate in the same namespace so names may refer to
                # eachother
                namespace[name] = eval(value, namespace)
            except Exception as e:
                raise ValueError(
                    'failed to execute definition for name %r: %s' % (name, e),
                )
    elif defines:
        raise _RunAlgoError(
            'cannot pass define without `algotext`',
            "cannot pass '-D' / '--define' without '-t' / '--algotext'",
        )
    else:
        namespace = {}
        if algofile is not None:
            algotext = algofile.read()

    if print_algo:
        if PYGMENTS:
            highlight(
                algotext,
                PythonLexer(),
                TerminalFormatter(),
                outfile=sys.stdout,
            )
        else:
            click.echo(algotext)

    if trading_calendar is None:
        trading_calendar = get_calendar('NYSE')

    # date parameter validation
    if trading_calendar.session_distance(start, end) < 1:
        raise _RunAlgoError(
            'There are no trading days between %s and %s' % (
                start.date(),
                end.date(),
            ),
        )

<<<<<<< HEAD
    if bundle is not None and pipeline_dispatcher is None:
        bundle_data = bundles.load(
            bundle,
            environ,
            bundle_timestamp,
        )
=======
    bundle_data = bundles.load(
        bundle,
        environ,
        bundle_timestamp,
    )
>>>>>>> b4339905

    first_trading_day = \
        bundle_data.equity_minute_bar_reader.first_trading_day

    data = DataPortal(
        bundle_data.asset_finder,
        trading_calendar=trading_calendar,
        first_trading_day=first_trading_day,
        equity_minute_reader=bundle_data.equity_minute_bar_reader,
        equity_daily_reader=bundle_data.equity_daily_bar_reader,
        adjustment_reader=bundle_data.adjustment_reader,
    )

<<<<<<< HEAD
        # create the default dispatcher
        pipeline_dispatcher = PipelineDispatcher(
            {USEquityPricing: pipeline_loader}
        )

    else:
        env = TradingEnvironment(environ=environ)
        pipeline_dispatcher = None
=======
    pipeline_loader = USEquityPricingLoader(
        bundle_data.equity_daily_bar_reader,
        bundle_data.adjustment_reader,
    )

    def choose_loader(column):
        if column in USEquityPricing.columns:
            return pipeline_loader
        raise ValueError(
            "No PipelineLoader registered for column %s." % column
        )
>>>>>>> b4339905

    if isinstance(metrics_set, six.string_types):
        try:
            metrics_set = metrics.load(metrics_set)
        except ValueError as e:
            raise _RunAlgoError(str(e))

    if isinstance(blotter, six.string_types):
        try:
            blotter = load(Blotter, blotter)
        except ValueError as e:
            raise _RunAlgoError(str(e))

    perf = TradingAlgorithm(
        namespace=namespace,
<<<<<<< HEAD
        env=env,
        get_pipeline_loader=pipeline_dispatcher,
=======
        data_portal=data,
        get_pipeline_loader=choose_loader,
>>>>>>> b4339905
        trading_calendar=trading_calendar,
        sim_params=SimulationParameters(
            start_session=start,
            end_session=end,
            trading_calendar=trading_calendar,
            capital_base=capital_base,
            data_frequency=data_frequency,
        ),
        metrics_set=metrics_set,
        blotter=blotter,
        benchmark_returns=benchmark_returns,
        **{
            'initialize': initialize,
            'handle_data': handle_data,
            'before_trading_start': before_trading_start,
            'analyze': analyze,
        } if algotext is None else {
            'algo_filename': getattr(algofile, 'name', '<algorithm>'),
            'script': algotext,
        }
    ).run()

    if output == '-':
        click.echo(str(perf))
    elif output != os.devnull:  # make the zipline magic not write any data
        perf.to_pickle(output)

    return perf


# All of the loaded extensions. We don't want to load an extension twice.
_loaded_extensions = set()


def load_extensions(default, extensions, strict, environ, reload=False):
    """Load all of the given extensions. This should be called by run_algo
    or the cli.

    Parameters
    ----------
    default : bool
        Load the default exension (~/.zipline/extension.py)?
    extensions : iterable[str]
        The paths to the extensions to load. If the path ends in ``.py`` it is
        treated as a script and executed. If it does not end in ``.py`` it is
        treated as a module to be imported.
    strict : bool
        Should failure to load an extension raise. If this is false it will
        still warn.
    environ : mapping
        The environment to use to find the default extension path.
    reload : bool, optional
        Reload any extensions that have already been loaded.
    """
    if default:
        default_extension_path = pth.default_extension(environ=environ)
        pth.ensure_file(default_extension_path)
        # put the default extension first so other extensions can depend on
        # the order they are loaded
        extensions = concatv([default_extension_path], extensions)

    for ext in extensions:
        if ext in _loaded_extensions and not reload:
            continue
        try:
            # load all of the zipline extensionss
            if ext.endswith('.py'):
                with open(ext) as f:
                    ns = {}
                    six.exec_(compile(f.read(), ext, 'exec'), ns, ns)
            else:
                __import__(ext)
        except Exception as e:
            if strict:
                # if `strict` we should raise the actual exception and fail
                raise
            # without `strict` we should just log the failure
            warnings.warn(
                'Failed to load extension: %r\n%s' % (ext, e),
                stacklevel=2
            )
        else:
            _loaded_extensions.add(ext)


def run_algorithm(start,
                  end,
                  initialize,
                  capital_base,
                  handle_data=None,
                  before_trading_start=None,
                  analyze=None,
                  data_frequency='daily',
                  bundle='quantopian-quandl',
                  bundle_timestamp=None,
                  trading_calendar=None,
                  metrics_set='default',
                  benchmark_returns=None,
                  default_extension=True,
                  extensions=(),
                  strict_extensions=True,
                  environ=os.environ,
<<<<<<< HEAD
                  pipeline_dispatcher=None):
    """Run a trading algorithm.
=======
                  blotter='default'):
    """
    Run a trading algorithm.
>>>>>>> b4339905

    Parameters
    ----------
    start : datetime
        The start date of the backtest.
    end : datetime
        The end date of the backtest..
    initialize : callable[context -> None]
        The initialize function to use for the algorithm. This is called once
        at the very begining of the backtest and should be used to set up
        any state needed by the algorithm.
    capital_base : float
        The starting capital for the backtest.
    handle_data : callable[(context, BarData) -> None], optional
        The handle_data function to use for the algorithm. This is called
        every minute when ``data_frequency == 'minute'`` or every day
        when ``data_frequency == 'daily'``.
    before_trading_start : callable[(context, BarData) -> None], optional
        The before_trading_start function for the algorithm. This is called
        once before each trading day (after initialize on the first day).
    analyze : callable[(context, pd.DataFrame) -> None], optional
        The analyze function to use for the algorithm. This function is called
        once at the end of the backtest and is passed the context and the
        performance data.
    data_frequency : {'daily', 'minute'}, optional
        The data frequency to run the algorithm at.
    bundle : str, optional
        The name of the data bundle to use to load the data to run the backtest
        with. This defaults to 'quantopian-quandl'.
    bundle_timestamp : datetime, optional
        The datetime to lookup the bundle data for. This defaults to the
        current time.
    trading_calendar : TradingCalendar, optional
        The trading calendar to use for your backtest.
    metrics_set : iterable[Metric] or str, optional
        The set of metrics to compute in the simulation. If a string is passed,
        resolve the set with :func:`zipline.finance.metrics.load`.
    default_extension : bool, optional
        Should the default zipline extension be loaded. This is found at
        ``$ZIPLINE_ROOT/extension.py``
    extensions : iterable[str], optional
        The names of any other extensions to load. Each element may either be
        a dotted module path like ``a.b.c`` or a path to a python file ending
        in ``.py`` like ``a/b/c.py``.
    strict_extensions : bool, optional
        Should the run fail if any extensions fail to load. If this is false,
        a warning will be raised instead.
    environ : mapping[str -> str], optional
        The os environment to use. Many extensions use this to get parameters.
        This defaults to ``os.environ``.
<<<<<<< HEAD
    pipeline_dispatcher : PipelineDispatcher, optional
        The pipeline dispatcher to use, which should contains any column-to-
        loader associations necessary to run the trading algorithm
=======
    blotter : str or zipline.finance.blotter.Blotter, optional
        Blotter to use with this algorithm. If passed as a string, we look for
        a blotter construction function registered with
        ``zipline.extensions.register`` and call it with no parameters.
        Default is a :class:`zipline.finance.blotter.SimulationBlotter` that
        never cancels orders.
>>>>>>> b4339905

    Returns
    -------
    perf : pd.DataFrame
        The daily performance of the algorithm.

    See Also
    --------
    zipline.data.bundles.bundles : The available data bundles.
    """
    load_extensions(default_extension, extensions, strict_extensions, environ)

    return _run(
        handle_data=handle_data,
        initialize=initialize,
        before_trading_start=before_trading_start,
        analyze=analyze,
        algofile=None,
        algotext=None,
        defines=(),
        data_frequency=data_frequency,
        capital_base=capital_base,
        bundle=bundle,
        bundle_timestamp=bundle_timestamp,
        start=start,
        end=end,
        output=os.devnull,
        trading_calendar=trading_calendar,
        print_algo=False,
        metrics_set=metrics_set,
        local_namespace=False,
        environ=environ,
<<<<<<< HEAD
        pipeline_dispatcher=pipeline_dispatcher,
=======
        blotter=blotter,
        benchmark_returns=benchmark_returns,
>>>>>>> b4339905
    )<|MERGE_RESOLUTION|>--- conflicted
+++ resolved
@@ -2,12 +2,6 @@
 import os
 import sys
 import warnings
-
-<<<<<<< HEAD
-import click
-
-=======
->>>>>>> b4339905
 try:
     from pygments import highlight
     from pygments.lexers import PythonLexer
@@ -23,12 +17,8 @@
 from zipline.data.loader import load_market_data
 from zipline.data.data_portal import DataPortal
 from zipline.finance import metrics
-<<<<<<< HEAD
-from zipline.finance.trading import TradingEnvironment
 from zipline.pipeline import PipelineDispatcher
-=======
 from zipline.finance.trading import SimulationParameters
->>>>>>> b4339905
 from zipline.pipeline.data import USEquityPricing
 from zipline.pipeline.loaders import USEquityPricingLoader
 
@@ -82,12 +72,9 @@
          metrics_set,
          local_namespace,
          environ,
-<<<<<<< HEAD
-         pipeline_dispatcher):
-=======
+         pipeline_dispatcher,
          blotter,
          benchmark_returns):
->>>>>>> b4339905
     """Run a backtest for the given algorithm.
 
     This is shared between the cli and :func:`zipline.run_algo`.
@@ -151,20 +138,11 @@
             ),
         )
 
-<<<<<<< HEAD
-    if bundle is not None and pipeline_dispatcher is None:
-        bundle_data = bundles.load(
-            bundle,
-            environ,
-            bundle_timestamp,
-        )
-=======
     bundle_data = bundles.load(
         bundle,
         environ,
         bundle_timestamp,
     )
->>>>>>> b4339905
 
     first_trading_day = \
         bundle_data.equity_minute_bar_reader.first_trading_day
@@ -178,28 +156,15 @@
         adjustment_reader=bundle_data.adjustment_reader,
     )
 
-<<<<<<< HEAD
+    if pipeline_dispatcher is None:
         # create the default dispatcher
+        pipeline_loader = USEquityPricingLoader(
+            bundle_data.equity_daily_bar_reader,
+            bundle_data.adjustment_reader,
+        )
         pipeline_dispatcher = PipelineDispatcher(
             {USEquityPricing: pipeline_loader}
         )
-
-    else:
-        env = TradingEnvironment(environ=environ)
-        pipeline_dispatcher = None
-=======
-    pipeline_loader = USEquityPricingLoader(
-        bundle_data.equity_daily_bar_reader,
-        bundle_data.adjustment_reader,
-    )
-
-    def choose_loader(column):
-        if column in USEquityPricing.columns:
-            return pipeline_loader
-        raise ValueError(
-            "No PipelineLoader registered for column %s." % column
-        )
->>>>>>> b4339905
 
     if isinstance(metrics_set, six.string_types):
         try:
@@ -215,13 +180,8 @@
 
     perf = TradingAlgorithm(
         namespace=namespace,
-<<<<<<< HEAD
-        env=env,
         get_pipeline_loader=pipeline_dispatcher,
-=======
         data_portal=data,
-        get_pipeline_loader=choose_loader,
->>>>>>> b4339905
         trading_calendar=trading_calendar,
         sim_params=SimulationParameters(
             start_session=start,
@@ -324,14 +284,10 @@
                   extensions=(),
                   strict_extensions=True,
                   environ=os.environ,
-<<<<<<< HEAD
-                  pipeline_dispatcher=None):
-    """Run a trading algorithm.
-=======
+                  pipeline_dispatcher=None,
                   blotter='default'):
     """
     Run a trading algorithm.
->>>>>>> b4339905
 
     Parameters
     ----------
@@ -382,18 +338,15 @@
     environ : mapping[str -> str], optional
         The os environment to use. Many extensions use this to get parameters.
         This defaults to ``os.environ``.
-<<<<<<< HEAD
     pipeline_dispatcher : PipelineDispatcher, optional
         The pipeline dispatcher to use, which should contains any column-to-
         loader associations necessary to run the trading algorithm
-=======
     blotter : str or zipline.finance.blotter.Blotter, optional
         Blotter to use with this algorithm. If passed as a string, we look for
         a blotter construction function registered with
         ``zipline.extensions.register`` and call it with no parameters.
         Default is a :class:`zipline.finance.blotter.SimulationBlotter` that
         never cancels orders.
->>>>>>> b4339905
 
     Returns
     -------
@@ -426,10 +379,7 @@
         metrics_set=metrics_set,
         local_namespace=False,
         environ=environ,
-<<<<<<< HEAD
         pipeline_dispatcher=pipeline_dispatcher,
-=======
         blotter=blotter,
         benchmark_returns=benchmark_returns,
->>>>>>> b4339905
     )