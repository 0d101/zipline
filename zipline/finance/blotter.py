#
# Copyright 2015 Quantopian, Inc.
#
# Licensed under the Apache License, Version 2.0 (the "License");
# you may not use this file except in compliance with the License.
# You may obtain a copy of the License at
#
#     http://www.apache.org/licenses/LICENSE-2.0
#
# Unless required by applicable law or agreed to in writing, software
# distributed under the License is distributed on an "AS IS" BASIS,
# WITHOUT WARRANTIES OR CONDITIONS OF ANY KIND, either express or implied.
# See the License for the specific language governing permissions and
# limitations under the License.
import math

from logbook import Logger
from collections import defaultdict

import pandas as pd
from six import iteritems

from zipline.finance.order import Order

from zipline.finance.slippage import VolumeShareSlippage
from zipline.finance.commission import PerShare
<<<<<<< HEAD
=======
from zipline.utils.enum import enum
>>>>>>> 84d8cc4d

from zipline.utils.serialization_utils import (
    VERSION_LABEL
)

log = Logger('Blotter')

<<<<<<< HEAD
=======
ORDER_STATUS = enum(
    'OPEN',
    'FILLED',
    'CANCELLED',
    'REJECTED',
    'HELD',
)

>>>>>>> 84d8cc4d

class Blotter(object):
    def __init__(self, data_frequency,
                 slippage_func=None, commission=None):
        # these orders are aggregated by sid
        self.open_orders = defaultdict(list)

        # keep a dict of orders by their own id
        self.orders = {}

        # holding orders that have come in since the last event.
        self.new_orders = []

        self.max_shares = int(1e+11)

        self.slippage_func = slippage_func or VolumeShareSlippage()
        self.commission = commission or PerShare()

        self.data_frequency = data_frequency

        self.current_dt = None

    def __repr__(self):
        return """
{class_name}(
    slippage={slippage_func},
    commission={commission},
    open_orders={open_orders},
    orders={orders},
    new_orders={new_orders},
    current_dt={current_dt})
""".strip().format(class_name=self.__class__.__name__,
                   slippage_func=self.slippage_func,
                   commission=self.commission,
                   open_orders=self.open_orders,
                   orders=self.orders,
                   new_orders=self.new_orders,
                   current_dt=self.current_dt)

    def set_date(self, dt):
        self.current_dt = dt

    def order(self, sid, amount, style, order_id=None):
        # something could be done with amount to further divide
        # between buy by share count OR buy shares up to a dollar amount
        # numeric == share count  AND  "$dollar.cents" == cost amount

        """
        amount > 0 :: Buy/Cover
        amount < 0 :: Sell/Short
        Market order:    order(sid, amount)
        Limit order:     order(sid, amount, style=LimitOrder(limit_price))
        Stop order:      order(sid, amount, style=StopOrder(stop_price))
        StopLimit order: order(sid, amount, style=StopLimitOrder(limit_price,
                               stop_price))
        """
        if amount == 0:
            # Don't bother placing orders for 0 shares.
            return
        elif amount > self.max_shares:
            # Arbitrary limit of 100 billion (US) shares will never be
            # exceeded except by a buggy algorithm.
            raise OverflowError("Can't order more than %d shares" %
                                self.max_shares)

        is_buy = (amount > 0)
        order = Order(
            dt=self.current_dt,
            sid=sid,
            amount=amount,
            stop=style.get_stop_price(is_buy),
            limit=style.get_limit_price(is_buy),
            id=order_id
        )

        self.open_orders[order.sid].append(order)
        self.orders[order.id] = order
        self.new_orders.append(order)

        return order.id

    def cancel(self, order_id):
        if order_id not in self.orders:
            return

        cur_order = self.orders[order_id]

        if cur_order.open:
            order_list = self.open_orders[cur_order.sid]
            if cur_order in order_list:
                order_list.remove(cur_order)

            if cur_order in self.new_orders:
                self.new_orders.remove(cur_order)
            cur_order.cancel()
            cur_order.dt = self.current_dt
            # we want this order's new status to be relayed out
            # along with newly placed orders.
            self.new_orders.append(cur_order)

    def reject(self, order_id, reason=''):
        """
        Mark the given order as 'rejected', which is functionally similar to
        cancelled. The distinction is that rejections are involuntary (and
        usually include a message from a broker indicating why the order was
        rejected) while cancels are typically user-driven.
        """
        if order_id not in self.orders:
            return

        cur_order = self.orders[order_id]

        order_list = self.open_orders[cur_order.sid]
        if cur_order in order_list:
            order_list.remove(cur_order)

        if cur_order in self.new_orders:
            self.new_orders.remove(cur_order)
        cur_order.reject(reason=reason)
        cur_order.dt = self.current_dt
        # we want this order's new status to be relayed out
        # along with newly placed orders.
        self.new_orders.append(cur_order)

    def hold(self, order_id, reason=''):
        """
        Mark the order with order_id as 'held'. Held is functionally similar
        to 'open'. When a fill (full or partial) arrives, the status
        will automatically change back to open/filled as necessary.
        """
        if order_id not in self.orders:
            return

        cur_order = self.orders[order_id]
        if cur_order.open:
            if cur_order in self.new_orders:
                self.new_orders.remove(cur_order)
            cur_order.hold(reason=reason)
            cur_order.dt = self.current_dt
            # we want this order's new status to be relayed out
            # along with newly placed orders.
            self.new_orders.append(cur_order)

    def process_splits(self, splits):
        """
        Processes a list of splits by modifying any open orders as needed.

        Parameters
        ----------
        splits: list
            A list of splits.  Each split is a tuple of (sid, ratio).

        Returns
        -------
        None
        """
        for split in splits:
            sid = split[0]
            if sid not in self.open_orders:
                return

            orders_to_modify = self.open_orders[sid]
            for order in orders_to_modify:
                order.handle_split(split[1])

    def get_transactions(self, data_portal):
        """
        Creates a list of transactions based on the current open orders,
        slippage model, and commission model.

        Parameters
        ----------
        data_portal: zipline.data.DataPortal
            The data portal to use for getting price and volume information
            when calculating slippage.

        Notes
        -----
        This method book-keeps the blotter's open_orders dictionary, so that
         it is accurate by the time we're done processing open orders.

        Returns
        -------
        transactions_list: List
            transactions_list: list of transactions resulting from the current
            open orders.  If there were no open orders, an empty list is
            returned.

        commissions_list: List
            commissions_list: list of commissions resulting from filling the
            open orders.  A commission is an object with "sid" and "cost"
            parameters.  If there are no commission events (because, for
            example, Zipline models the commission cost into the fill price
            of the transaction), then this is None.
        """
        closed_orders = []
        transactions = []

        for asset, asset_orders in iteritems(self.open_orders):
            price = data_portal.get_spot_value(
                asset, 'close', self.current_dt, self.data_frequency)

            volume = data_portal.get_spot_value(
                asset, 'volume', self.current_dt, self.data_frequency)

            for order, txn in self.slippage_func(asset_orders, self.current_dt,
                                                 price, volume):
                direction = math.copysign(1, txn.amount)
                per_share, total_commission = self.commission.calculate(txn)
                txn.price += per_share * direction
                txn.commission = total_commission
                order.filled += txn.amount

                if txn.commission is not None:
                    order.commission = (order.commission or 0.0) + \
                        txn.commission

                txn.dt = pd.Timestamp(txn.dt, tz='UTC')
                order.dt = txn.dt

                transactions.append(txn)

                if not order.open:
                    closed_orders.append(order)

        # remove all closed orders from our open_orders dict
        for order in closed_orders:
            sid = order.sid
            try:
                sid_orders = self.open_orders[sid]
                sid_orders.remove(order)
            except KeyError:
                continue

        # now clear out the sids from our open_orders dict that have
        # zero open orders
        for sid in list(self.open_orders.keys()):
            if len(self.open_orders[sid]) == 0:
                del self.open_orders[sid]

        # FIXME this API doesn't feel right (returning two things here)
        return transactions, None

    def __getstate__(self):

        state_to_save = ['new_orders', 'orders', '_status', 'data_frequency']

        state_dict = {k: self.__dict__[k] for k in state_to_save
                      if k in self.__dict__}

        # Have to handle defaultdicts specially
        state_dict['open_orders'] = dict(self.open_orders)

        STATE_VERSION = 1
        state_dict[VERSION_LABEL] = STATE_VERSION

        return state_dict

    def __setstate__(self, state):

        self.__init__(state.pop('data_frequency'))

        OLDEST_SUPPORTED_STATE = 1
        version = state.pop(VERSION_LABEL)

        if version < OLDEST_SUPPORTED_STATE:
            raise BaseException("Blotter saved is state too old.")

        open_orders = defaultdict(list)
        open_orders.update(state.pop('open_orders'))
        self.open_orders = open_orders

        self.__dict__.update(state)<|MERGE_RESOLUTION|>--- conflicted
+++ resolved
@@ -24,10 +24,7 @@
 
 from zipline.finance.slippage import VolumeShareSlippage
 from zipline.finance.commission import PerShare
-<<<<<<< HEAD
-=======
 from zipline.utils.enum import enum
->>>>>>> 84d8cc4d
 
 from zipline.utils.serialization_utils import (
     VERSION_LABEL
@@ -35,8 +32,6 @@
 
 log = Logger('Blotter')
 
-<<<<<<< HEAD
-=======
 ORDER_STATUS = enum(
     'OPEN',
     'FILLED',
@@ -45,7 +40,6 @@
     'HELD',
 )
 
->>>>>>> 84d8cc4d
 
 class Blotter(object):
     def __init__(self, data_frequency,
