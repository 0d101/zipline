#
# Copyright 2014 Quantopian, Inc.
#
# Licensed under the Apache License, Version 2.0 (the "License");
# you may not use this file except in compliance with the License.
# You may obtain a copy of the License at
#
#     http://www.apache.org/licenses/LICENSE-2.0
#
# Unless required by applicable law or agreed to in writing, software
# distributed under the License is distributed on an "AS IS" BASIS,
# WITHOUT WARRANTIES OR CONDITIONS OF ANY KIND, either express or implied.
# See the License for the specific language governing permissions and
# limitations under the License.
import datetime
from datetime import timedelta
from mock import MagicMock
from nose_parameterized import parameterized
from six.moves import range
from testfixtures import TempDirectory
from textwrap import dedent
from unittest import TestCase

import numpy as np
import pandas as pd

from zipline.assets import Equity, Future
from zipline.utils.api_support import ZiplineAPI
from zipline.utils.control_flow import nullctx
from zipline.utils.test_utils import (
    setup_logger,
    teardown_logger,
    FakeDataPortal)
import zipline.utils.factory as factory

from zipline.errors import (
    OrderDuringInitialize,
    RegisterTradingControlPostInit,
    TradingControlViolation,
    AccountControlViolation,
    SymbolNotFound,
    RootSymbolNotFound,
    UnsupportedDatetimeFormat,
)
from zipline.test_algorithms import (
    access_account_in_init,
    access_portfolio_in_init,
    AmbitiousStopLimitAlgorithm,
    EmptyPositionsAlgorithm,
    InvalidOrderAlgorithm,
    RecordAlgorithm,
    FutureFlipAlgo,
    TestAlgorithm,
    TestOrderAlgorithm,
    TestOrderPercentAlgorithm,
    TestOrderStyleForwardingAlgorithm,
    TestOrderValueAlgorithm,
    TestRegisterTransformAlgorithm,
    TestTargetAlgorithm,
    TestTargetPercentAlgorithm,
    TestTargetValueAlgorithm,
    SetLongOnlyAlgorithm,
    SetAssetDateBoundsAlgorithm,
    SetMaxPositionSizeAlgorithm,
    SetMaxOrderCountAlgorithm,
    SetMaxOrderSizeAlgorithm,
    SetDoNotOrderListAlgorithm,
    SetMaxLeverageAlgorithm,
    api_algo,
    api_get_environment_algo,
    api_symbol_algo,
    call_all_order_methods,
    call_order_in_init,
    handle_data_api,
    handle_data_noop,
    initialize_api,
    initialize_noop,
    noop_algo,
    record_float_magic,
    record_variables,
)
from zipline.utils.context_tricks import CallbackManager
import zipline.utils.events
<<<<<<< HEAD
from zipline.utils.test_utils import to_utc
from zipline.assets import Equity
=======
from zipline.utils.test_utils import (
    assert_single_position,
    drain_zipline,
    to_utc,
)

from zipline.sources import (SpecificEquityTrades,
                             DataFrameSource,
                             DataPanelSource,
                             RandomWalkSource)
>>>>>>> ce3727ba

from zipline.finance.execution import LimitOrder
from zipline.finance.trading import SimulationParameters
from zipline.utils.api_support import set_algo_instance
from zipline.utils.events import DateRuleFactory, TimeRuleFactory, Always
from zipline.algorithm import TradingAlgorithm
from zipline.finance.trading import TradingEnvironment
from zipline.finance.commission import PerShare

from zipline.utils.test_utils import (
    create_data_portal,
    create_data_portal_from_trade_history
)

# Because test cases appear to reuse some resources.


_multiprocess_can_split_ = False


class TestRecordAlgorithm(TestCase):

    @classmethod
    def setUpClass(cls):
        cls.env = TradingEnvironment()
        cls.sids = [133]
        cls.env.write_data(equities_identifiers=cls.sids)

        cls.sim_params = factory.create_simulation_parameters(
            num_days=4,
            env=cls.env
        )

        cls.tempdir = TempDirectory()

        cls.data_portal = create_data_portal(
            cls.env,
            cls.tempdir,
            cls.sim_params,
            cls.sids
        )

    @classmethod
    def tearDownClass(cls):
        del cls.env
        cls.tempdir.cleanup()

    def test_record_incr(self):
        algo = RecordAlgorithm(sim_params=self.sim_params, env=self.env)
        output = algo.run(self.data_portal)

        np.testing.assert_array_equal(output['incr'].values,
                                      range(1, len(output) + 1))
        np.testing.assert_array_equal(output['name'].values,
                                      range(1, len(output) + 1))
        np.testing.assert_array_equal(output['name2'].values,
                                      [2] * len(output))
        np.testing.assert_array_equal(output['name3'].values,
                                      range(1, len(output) + 1))


class TestMiscellaneousAPI(TestCase):

    @classmethod
    def setUpClass(cls):
        cls.sids = [1, 2]
        cls.env = TradingEnvironment()

        metadata = {3: {'symbol': 'PLAY',
                        'start_date': '2002-01-01',
                        'end_date': '2004-01-01'},
                    4: {'symbol': 'PLAY',
                        'start_date': '2005-01-01',
                        'end_date': '2006-01-01'}}

        futures_metadata = {
            5: {
                'symbol': 'CLG06',
                'root_symbol': 'CL',
                'start_date': pd.Timestamp('2005-12-01', tz='UTC'),
                'notice_date': pd.Timestamp('2005-12-20', tz='UTC'),
                'expiration_date': pd.Timestamp('2006-01-20', tz='UTC')},
            6: {
                'root_symbol': 'CL',
                'symbol': 'CLK06',
                'start_date': pd.Timestamp('2005-12-01', tz='UTC'),
                'notice_date': pd.Timestamp('2006-03-20', tz='UTC'),
                'expiration_date': pd.Timestamp('2006-04-20', tz='UTC')},
            7: {
                'symbol': 'CLQ06',
                'root_symbol': 'CL',
                'start_date': pd.Timestamp('2005-12-01', tz='UTC'),
                'notice_date': pd.Timestamp('2006-06-20', tz='UTC'),
                'expiration_date': pd.Timestamp('2006-07-20', tz='UTC')},
            8: {
                'symbol': 'CLX06',
                'root_symbol': 'CL',
                'start_date': pd.Timestamp('2006-02-01', tz='UTC'),
                'notice_date': pd.Timestamp('2006-09-20', tz='UTC'),
                'expiration_date': pd.Timestamp('2006-10-20', tz='UTC')}
        }
        cls.env.write_data(equities_identifiers=cls.sids,
                           equities_data=metadata,
                           futures_data=futures_metadata)

        setup_logger(cls)

        cls.sim_params = factory.create_simulation_parameters(
            num_days=2,
            data_frequency='minute',
            emission_rate='daily',
            env=cls.env,
        )

        cls.temp_dir = TempDirectory()

        cls.data_portal = create_data_portal(
            cls.env,
            cls.temp_dir,
            cls.sim_params,
            cls.sids
        )

    @classmethod
    def tearDownClass(cls):
        del cls.env
        teardown_logger(cls)
        cls.temp_dir.cleanup()

    def test_zipline_api_resolves_dynamically(self):
        # Make a dummy algo.
        algo = TradingAlgorithm(
            initialize=lambda context: None,
            handle_data=lambda context, data: None,
            sim_params=self.sim_params,
        )

        # Verify that api methods get resolved dynamically by patching them out
        # and then calling them
        for method in algo.all_api_methods():
            name = method.__name__
            sentinel = object()

            def fake_method(*args, **kwargs):
                return sentinel
            setattr(algo, name, fake_method)
            with ZiplineAPI(algo):
                self.assertIs(sentinel, getattr(zipline.api, name)())

    def test_get_environment(self):
        expected_env = {
            'arena': 'backtest',
            'data_frequency': 'minute',
            'start': pd.Timestamp('2006-01-03 14:31:00+0000', tz='UTC'),
            'end': pd.Timestamp('2006-01-04 21:00:00+0000', tz='UTC'),
            'capital_base': 100000.0,
            'platform': 'zipline'
        }

        def initialize(algo):
            self.assertEqual('zipline', algo.get_environment())
            self.assertEqual(expected_env, algo.get_environment('*'))

        def handle_data(algo, data):
            pass

        algo = TradingAlgorithm(initialize=initialize,
                                handle_data=handle_data,
                                sim_params=self.sim_params,
                                env=self.env)
        algo.run(self.data_portal)

    def test_get_open_orders(self):
        def initialize(algo):
            algo.minute = 0

        def handle_data(algo, data):
            if algo.minute == 0:

                # Should be filled by the next minute
                algo.order(algo.sid(1), 1)

                # Won't be filled because the price is too low.
                algo.order(algo.sid(2), 1, style=LimitOrder(0.01))
                algo.order(algo.sid(2), 1, style=LimitOrder(0.01))
                algo.order(algo.sid(2), 1, style=LimitOrder(0.01))

                all_orders = algo.get_open_orders()
                self.assertEqual(list(all_orders.keys()), [1, 2])

                self.assertEqual(all_orders[1], algo.get_open_orders(1))
                self.assertEqual(len(all_orders[1]), 1)

                self.assertEqual(all_orders[2], algo.get_open_orders(2))
                self.assertEqual(len(all_orders[2]), 3)

            if algo.minute == 1:
                # First order should have filled.
                # Second order should still be open.
                all_orders = algo.get_open_orders()
                self.assertEqual(list(all_orders.keys()), [2])

                self.assertEqual([], algo.get_open_orders(1))

                orders_2 = algo.get_open_orders(2)
                self.assertEqual(all_orders[2], orders_2)
                self.assertEqual(len(all_orders[2]), 3)

                for order in orders_2:
                    algo.cancel_order(order)

                all_orders = algo.get_open_orders()
                self.assertEqual(all_orders, {})

            algo.minute += 1

        algo = TradingAlgorithm(initialize=initialize,
                                handle_data=handle_data,
                                sim_params=self.sim_params,
                                env=self.env)
        algo.run(self.data_portal)

    def test_schedule_function(self):
        date_rules = DateRuleFactory
        time_rules = TimeRuleFactory

        def incrementer(algo, data):
            algo.func_called += 1
            self.assertEqual(
                algo.get_datetime().time(),
                datetime.time(hour=14, minute=31),
            )

        def initialize(algo):
            algo.func_called = 0
            algo.days = 1
            algo.date = None
            algo.schedule_function(
                func=incrementer,
                date_rule=date_rules.every_day(),
                time_rule=time_rules.market_open(),
            )

        def handle_data(algo, data):
            if not algo.date:
                algo.date = algo.get_datetime().date()

            if algo.date < algo.get_datetime().date():
                algo.days += 1
                algo.date = algo.get_datetime().date()

        algo = TradingAlgorithm(
            initialize=initialize,
            handle_data=handle_data,
            sim_params=self.sim_params,
            env=self.env,
        )
        algo.run(self.data_portal)

        self.assertEqual(algo.func_called, algo.days)

    def test_event_context(self):
        expected_data = []
        collected_data_pre = []
        collected_data_post = []
        function_stack = []

        def pre(data):
            function_stack.append(pre)
            collected_data_pre.append(data)

        def post(data):
            function_stack.append(post)
            collected_data_post.append(data)

        def initialize(context):
            context.add_event(Always(), f)
            context.add_event(Always(), g)

        def handle_data(context, data):
            function_stack.append(handle_data)
            expected_data.append(data)

        def f(context, data):
            function_stack.append(f)

        def g(context, data):
            function_stack.append(g)

        algo = TradingAlgorithm(
            initialize=initialize,
            handle_data=handle_data,
            sim_params=self.sim_params,
            create_event_context=CallbackManager(pre, post),
            env=self.env,
        )
        algo.run(self.data_portal)

        self.assertEqual(len(expected_data), 780)
        self.assertEqual(collected_data_pre, expected_data)
        self.assertEqual(collected_data_post, expected_data)

        self.assertEqual(
            len(function_stack),
            780 * 5,
            'Incorrect number of functions called: %s != 780' %
            len(function_stack),
        )
        expected_functions = [pre, handle_data, f, g, post] * 780
        for n, (f, g) in enumerate(zip(function_stack, expected_functions)):
            self.assertEqual(
                f,
                g,
                'function at position %d was incorrect, expected %s but got %s'
                % (n, g.__name__, f.__name__),
            )

    @parameterized.expand([
        ('daily',),
        ('minute'),
    ])
    def test_schedule_function_rule_creation(self, mode):
        def nop(*args, **kwargs):
            return None

        self.sim_params.data_frequency = mode
        algo = TradingAlgorithm(
            initialize=nop,
            handle_data=nop,
            sim_params=self.sim_params,
            env=self.env,
        )

        # Schedule something for NOT Always.
        algo.schedule_function(nop, time_rule=zipline.utils.events.Never())

        event_rule = algo.event_manager._events[1].rule

        self.assertIsInstance(event_rule, zipline.utils.events.OncePerDay)

        inner_rule = event_rule.rule
        self.assertIsInstance(inner_rule, zipline.utils.events.ComposedRule)

        first = inner_rule.first
        second = inner_rule.second
        composer = inner_rule.composer

        self.assertIsInstance(first, zipline.utils.events.Always)

        if mode == 'daily':
            self.assertIsInstance(second, zipline.utils.events.Always)
        else:
            self.assertIsInstance(second, zipline.utils.events.Never)

        self.assertIs(composer, zipline.utils.events.ComposedRule.lazy_and)

    def test_asset_lookup(self):

        algo = TradingAlgorithm(env=self.env)

        # Test before either PLAY existed
        algo.sim_params.period_end = pd.Timestamp('2001-12-01', tz='UTC')
        with self.assertRaises(SymbolNotFound):
            algo.symbol('PLAY')
        with self.assertRaises(SymbolNotFound):
            algo.symbols('PLAY')

        # Test when first PLAY exists
        algo.sim_params.period_end = pd.Timestamp('2002-12-01', tz='UTC')
        list_result = algo.symbols('PLAY')
        self.assertEqual(3, list_result[0])

        # Test after first PLAY ends
        algo.sim_params.period_end = pd.Timestamp('2004-12-01', tz='UTC')
        self.assertEqual(3, algo.symbol('PLAY'))

        # Test after second PLAY begins
        algo.sim_params.period_end = pd.Timestamp('2005-12-01', tz='UTC')
        self.assertEqual(4, algo.symbol('PLAY'))

        # Test after second PLAY ends
        algo.sim_params.period_end = pd.Timestamp('2006-12-01', tz='UTC')
        self.assertEqual(4, algo.symbol('PLAY'))
        list_result = algo.symbols('PLAY')
        self.assertEqual(4, list_result[0])

        # Test lookup SID
        self.assertIsInstance(algo.sid(3), Equity)
        self.assertIsInstance(algo.sid(4), Equity)

        # Supplying a non-string argument to symbol()
        # should result in a TypeError.
        with self.assertRaises(TypeError):
            algo.symbol(1)

        with self.assertRaises(TypeError):
            algo.symbol((1,))

        with self.assertRaises(TypeError):
            algo.symbol({1})

        with self.assertRaises(TypeError):
            algo.symbol([1])

        with self.assertRaises(TypeError):
            algo.symbol({'foo': 'bar'})

    def test_future_symbol(self):
        """ Tests the future_symbol API function.
        """
        algo = TradingAlgorithm(env=self.env)
        algo.datetime = pd.Timestamp('2006-12-01', tz='UTC')

        # Check that we get the correct fields for the CLG06 symbol
        cl = algo.future_symbol('CLG06')
        self.assertEqual(cl.sid, 5)
        self.assertEqual(cl.symbol, 'CLG06')
        self.assertEqual(cl.root_symbol, 'CL')
        self.assertEqual(cl.start_date, pd.Timestamp('2005-12-01', tz='UTC'))
        self.assertEqual(cl.notice_date, pd.Timestamp('2005-12-20', tz='UTC'))
        self.assertEqual(cl.expiration_date,
                         pd.Timestamp('2006-01-20', tz='UTC'))

        with self.assertRaises(SymbolNotFound):
            algo.future_symbol('')

        with self.assertRaises(SymbolNotFound):
            algo.future_symbol('PLAY')

        with self.assertRaises(SymbolNotFound):
            algo.future_symbol('FOOBAR')

        # Supplying a non-string argument to future_symbol()
        # should result in a TypeError.
        with self.assertRaises(TypeError):
            algo.future_symbol(1)

        with self.assertRaises(TypeError):
            algo.future_symbol((1,))

        with self.assertRaises(TypeError):
            algo.future_symbol({1})

        with self.assertRaises(TypeError):
            algo.future_symbol([1])

        with self.assertRaises(TypeError):
            algo.future_symbol({'foo': 'bar'})

    def test_future_chain(self):
        """ Tests the future_chain API function.
        """
        algo = TradingAlgorithm(env=self.env)
        algo.datetime = pd.Timestamp('2006-12-01', tz='UTC')

        # Check that the fields of the FutureChain object are set correctly
        cl = algo.future_chain('CL')
        self.assertEqual(cl.root_symbol, 'CL')
        self.assertEqual(cl.as_of_date, algo.datetime)

        # Check the fields are set correctly if an as_of_date is supplied
        as_of_date = pd.Timestamp('1952-08-11', tz='UTC')

        cl = algo.future_chain('CL', as_of_date=as_of_date)
        self.assertEqual(cl.root_symbol, 'CL')
        self.assertEqual(cl.as_of_date, as_of_date)

        cl = algo.future_chain('CL', as_of_date='1952-08-11')
        self.assertEqual(cl.root_symbol, 'CL')
        self.assertEqual(cl.as_of_date, as_of_date)

        # Check that weird capitalization is corrected
        cl = algo.future_chain('cL')
        self.assertEqual(cl.root_symbol, 'CL')

        cl = algo.future_chain('cl')
        self.assertEqual(cl.root_symbol, 'CL')

        # Check that invalid root symbols raise RootSymbolNotFound
        with self.assertRaises(RootSymbolNotFound):
            algo.future_chain('CLZ')

        with self.assertRaises(RootSymbolNotFound):
            algo.future_chain('')

        # Check that invalid dates raise UnsupportedDatetimeFormat
        with self.assertRaises(UnsupportedDatetimeFormat):
            algo.future_chain('CL', 'my_finger_slipped')

        with self.assertRaises(UnsupportedDatetimeFormat):
            algo.future_chain('CL', '2015-09-')

        # Supplying a non-string argument to future_chain()
        # should result in a TypeError.
        with self.assertRaises(TypeError):
            algo.future_chain(1)

        with self.assertRaises(TypeError):
            algo.future_chain((1,))

        with self.assertRaises(TypeError):
            algo.future_chain({1})

        with self.assertRaises(TypeError):
            algo.future_chain([1])

        with self.assertRaises(TypeError):
            algo.future_chain({'foo': 'bar'})

    def test_set_symbol_lookup_date(self):
        """
        Test the set_symbol_lookup_date API method.
        """
        # Note we start sid enumeration at i+3 so as not to
        # collide with sids [1, 2] added in the setUp() method.
        dates = pd.date_range('2013-01-01', freq='2D', periods=2, tz='UTC')
        # Create two assets with the same symbol but different
        # non-overlapping date ranges.
        metadata = pd.DataFrame.from_records(
            [
                {
                    'sid': i + 3,
                    'symbol': 'DUP',
                    'start_date': date.value,
                    'end_date': (date + timedelta(days=1)).value,
                }
                for i, date in enumerate(dates)
            ]
        )
        env = TradingEnvironment()
        env.write_data(equities_df=metadata)
        algo = TradingAlgorithm(env=env)

        # Set the period end to a date after the period end
        # dates for our assets.
        algo.sim_params.period_end = pd.Timestamp('2015-01-01', tz='UTC')

        # With no symbol lookup date set, we will use the period end date
        # for the as_of_date, resulting here in the asset with the earlier
        # start date being returned.
        result = algo.symbol('DUP')
        self.assertEqual(result.symbol, 'DUP')

        # By first calling set_symbol_lookup_date, the relevant asset
        # should be returned by lookup_symbol
        for i, date in enumerate(dates):
            algo.set_symbol_lookup_date(date)
            result = algo.symbol('DUP')
            self.assertEqual(result.symbol, 'DUP')
            self.assertEqual(result.sid, i + 3)

        with self.assertRaises(UnsupportedDatetimeFormat):
            algo.set_symbol_lookup_date('foobar')


class TestTransformAlgorithm(TestCase):

    @classmethod
    def setUpClass(cls):
<<<<<<< HEAD
        setup_logger(cls)
        futures_metadata = {3: {'contract_multiplier': 10}}
        cls.env = TradingEnvironment()
        cls.sim_params = factory.create_simulation_parameters(num_days=4,
                                                              env=cls.env)
        cls.sids = [0, 1, 133]
        cls.tempdir = TempDirectory()
=======
        cls.env = TradingEnvironment()
        cls.env.write_data(equities_identifiers=[0, 1, 133])

        futures_metadata = {0: {'contract_multiplier': 10}}
        cls.futures_env = TradingEnvironment()
        cls.futures_env.write_data(futures_data=futures_metadata)
>>>>>>> ce3727ba

        equities_metadata = {}

        for sid in cls.sids:
            equities_metadata[sid] = {
                'start_date': cls.sim_params.period_start,
                'end_date': cls.sim_params.period_end
            }

        cls.env.write_data(equities_data=equities_metadata,
                           futures_data=futures_metadata)

        trades_by_sid = {}
        for sid in cls.sids:
            trades_by_sid[sid] = factory.create_trade_history(
                sid,
                [10.0, 10.0, 11.0, 11.0],
                [100, 100, 100, 300],
                timedelta(days=1),
                cls.sim_params,
                cls.env
            )

        cls.data_portal = create_data_portal_from_trade_history(cls.env,
                                                                cls.tempdir,
                                                                cls.sim_params,
                                                                trades_by_sid)

        cls.data_portal.current_day = cls.sim_params.trading_days[0]

    @classmethod
    def tearDownClass(cls):
        teardown_logger(cls)
        del cls.env
        cls.tempdir.cleanup()

    def test_invalid_order_parameters(self):
        algo = InvalidOrderAlgorithm(
            sids=[133],
            sim_params=self.sim_params,
            env=self.env,
        )
        algo.run(self.data_portal)

    def test_run_twice(self):
        algo1 = TestRegisterTransformAlgorithm(
            sim_params=self.sim_params,
            sids=[0, 1]
        )

        res1 = algo1.run(self.data_portal)

        # Create a new trading algorithm, which will
        # use the newly instantiated environment.
        algo2 = TestRegisterTransformAlgorithm(
            sim_params=self.sim_params,
            sids=[0, 1]
        )

        res2 = algo2.run(self.data_portal)

        # FIXME I think we are getting Nans due to fixed benchmark,
        # so dropping them for now.
        res1 = res1.fillna(method='ffill')
        res2 = res2.fillna(method='ffill')

        np.testing.assert_array_equal(res1, res2)

    def test_data_frequency_setting(self):
        self.sim_params.data_frequency = 'daily'

        sim_params = factory.create_simulation_parameters(
            num_days=4, env=self.env, data_frequency='daily')

        algo = TestRegisterTransformAlgorithm(
            sim_params=sim_params,
            env=self.env,
        )
        self.assertEqual(algo.sim_params.data_frequency, 'daily')

        sim_params = factory.create_simulation_parameters(
            num_days=4, env=self.env, data_frequency='minute')

        algo = TestRegisterTransformAlgorithm(
            sim_params=sim_params,
            env=self.env,
        )
        self.assertEqual(algo.sim_params.data_frequency, 'minute')

    @parameterized.expand([
        (TestOrderAlgorithm,),
        (TestOrderValueAlgorithm,),
        (TestTargetAlgorithm,),
        (TestOrderPercentAlgorithm,),
        (TestTargetPercentAlgorithm,),
        (TestTargetValueAlgorithm,),
    ])
    def test_order_methods(self, algo_class):
        algo = algo_class(
            sim_params=self.sim_params,
            env=self.env,
        )
<<<<<<< HEAD
        algo.run(self.data_portal)
=======

        # Ensure that the environment's asset 0 is an Equity
        asset_to_test = algo.sid(0)
        self.assertIsInstance(asset_to_test, Equity)

        algo.run(self.df)
>>>>>>> ce3727ba

    @parameterized.expand([
        (TestOrderAlgorithm,),
        (TestOrderValueAlgorithm,),
        (TestTargetAlgorithm,),
        (TestOrderPercentAlgorithm,),
        (TestTargetValueAlgorithm,),
    ])
    def test_order_methods_for_future(self, algo_class):
        algo = algo_class(
            sim_params=self.sim_params,
            env=self.futures_env,
        )
<<<<<<< HEAD
        algo.run(self.data_portal)
=======

        # Ensure that the environment's asset 0 is a Future
        asset_to_test = algo.sid(0)
        self.assertIsInstance(asset_to_test, Future)

        algo.run(self.df)
>>>>>>> ce3727ba

    @parameterized.expand([
        ("order",),
        ("order_value",),
        ("order_percent",),
        ("order_target",),
        ("order_target_percent",),
        ("order_target_value",),
    ])
    def test_order_method_style_forwarding(self, order_style):
        algo = TestOrderStyleForwardingAlgorithm(
            sim_params=self.sim_params,
            method_name=order_style,
            env=self.env
        )
        algo.run(self.data_portal)

    @parameterized.expand([
        (TestOrderAlgorithm,),
        (TestOrderValueAlgorithm,),
        (TestTargetAlgorithm,),
        (TestOrderPercentAlgorithm,)
    ])
    def test_minute_data(self, algo_class):
        tempdir = TempDirectory()

        try:
            env = TradingEnvironment()

            sim_params = SimulationParameters(
                period_start=pd.Timestamp('2002-1-2', tz='UTC'),
                period_end=pd.Timestamp('2002-1-4', tz='UTC'),
                capital_base=float("1.0e5"),
                data_frequency='minute',
                env=env
            )

            equities_metadata = {}

            for sid in [0, 1]:
                equities_metadata[sid] = {
                    'start_date': sim_params.period_start,
                    'end_date': sim_params.period_end + timedelta(days=1)
                }

            env.write_data(equities_data=equities_metadata)

            data_portal = create_data_portal(
                env,
                tempdir,
                sim_params,
                [0, 1]
            )

            algo = algo_class(sim_params=sim_params, env=env)
            algo.run(data_portal)
        finally:
            tempdir.cleanup()


class TestPositions(TestCase):
    @classmethod
    def setUpClass(cls):
        setup_logger(cls)
        cls.env = TradingEnvironment()
        cls.sim_params = factory.create_simulation_parameters(num_days=4,
                                                              env=cls.env)

        cls.sids = [1, 133]
        cls.tempdir = TempDirectory()

        equities_metadata = {}

        for sid in cls.sids:
            equities_metadata[sid] = {
                'start_date': cls.sim_params.period_start,
                'end_date': cls.sim_params.period_end
            }

        cls.env.write_data(equities_data=equities_metadata)

        cls.data_portal = create_data_portal(
            cls.env,
            cls.tempdir,
            cls.sim_params,
            cls.sids
        )

    @classmethod
    def tearDownClass(cls):
        teardown_logger(cls)
        cls.tempdir.cleanup()

    def test_empty_portfolio(self):
        algo = EmptyPositionsAlgorithm(self.sids,
                                       sim_params=self.sim_params,
                                       env=self.env)
        daily_stats = algo.run(self.data_portal)

        expected_position_count = [
            0,  # Before entering the first position
            2,  # After entering, exiting on this date
            0,  # After exiting
            0,
        ]

        for i, expected in enumerate(expected_position_count):
            self.assertEqual(daily_stats.ix[i]['num_positions'],
                             expected)

    def test_noop_orders(self):
        algo = AmbitiousStopLimitAlgorithm(sid=1,
                                           sim_params=self.sim_params,
                                           env=self.env)
        daily_stats = algo.run(self.data_portal)

        # Verify that positions are empty for all dates.
        empty_positions = daily_stats.positions.map(lambda x: len(x) == 0)
        self.assertTrue(empty_positions.all())


class TestAlgoScript(TestCase):

    @classmethod
    def setUpClass(cls):
        setup_logger(cls)
        cls.env = TradingEnvironment()
        cls.sim_params = factory.create_simulation_parameters(num_days=251,
                                                              env=cls.env)

        cls.sids = [0, 1, 3, 133]
        cls.tempdir = TempDirectory()

        equities_metadata = {}

        for sid in cls.sids:
            equities_metadata[sid] = {
                'start_date': cls.sim_params.period_start,
                'end_date': cls.sim_params.period_end
            }

            if sid == 3:
                equities_metadata[sid]["symbol"] = "TEST"
                equities_metadata[sid]["asset_type"] = "equity"

        cls.env.write_data(equities_data=equities_metadata)

        days = 251

        trades_by_sid = {
            0: factory.create_trade_history(
                0,
                [10.0] * days,
                [100] * days,
                timedelta(days=1),
                cls.sim_params,
                cls.env),
            3: factory.create_trade_history(
                3,
                [10.0] * days,
                [100] * days,
                timedelta(days=1),
                cls.sim_params,
                cls.env)
        }

        cls.data_portal = create_data_portal_from_trade_history(cls.env,
                                                                cls.tempdir,
                                                                cls.sim_params,
                                                                trades_by_sid)

        cls.zipline_test_config = {
            'sid': 0,
        }

    @classmethod
    def tearDownClass(cls):
        del cls.env
        cls.tempdir.cleanup()
        teardown_logger(cls)

    def test_noop(self):
        algo = TradingAlgorithm(initialize=initialize_noop,
                                handle_data=handle_data_noop)
        algo.run(self.data_portal)

    def test_noop_string(self):
        algo = TradingAlgorithm(script=noop_algo)
        algo.run(self.data_portal)

    def test_api_calls(self):
        algo = TradingAlgorithm(initialize=initialize_api,
                                handle_data=handle_data_api,
                                env=self.env)
        algo.run(self.data_portal)

    def test_api_calls_string(self):
        algo = TradingAlgorithm(script=api_algo, env=self.env)
        algo.run(self.data_portal)

    def test_api_get_environment(self):
        platform = 'zipline'
        algo = TradingAlgorithm(script=api_get_environment_algo,
                                platform=platform)
        algo.run(self.data_portal)
        self.assertEqual(algo.environment, platform)

    def test_api_symbol(self):
        algo = TradingAlgorithm(script=api_symbol_algo,
                                env=self.env,
                                sim_params=self.sim_params)
        algo.run(self.data_portal)

    def test_fixed_slippage(self):
        # verify order -> transaction -> portfolio position.
        # --------------
        test_algo = TradingAlgorithm(
            script="""
from zipline.api import (slippage,
                         commission,
                         set_slippage,
                         set_commission,
                         order,
                         record,
                         sid)

def initialize(context):
    model = slippage.FixedSlippage(spread=0.10)
    set_slippage(model)
    set_commission(commission.PerTrade(100.00))
    context.count = 1
    context.incr = 0

def handle_data(context, data):
    if context.incr < context.count:
        order(sid(0), -1000)
    record(price=data[0].price)

    context.incr += 1""",
            sim_params=self.sim_params,
            env=self.env,
        )
        results = test_algo.run(self.data_portal)

        # flatten the list of txns
        all_txns = [val for sublist in results["transactions"].tolist()
                    for val in sublist]

        self.assertEqual(len(all_txns), 1)
        txn = all_txns[0]

        self.assertEqual(100.0, txn["commission"])
        expected_spread = 0.05
        expected_commish = 0.10
        expected_price = test_algo.recorded_vars["price"] - expected_spread \
            - expected_commish

        self.assertEqual(expected_price, txn['price'])

    def test_volshare_slippage(self):
        tempdir = TempDirectory()
        try:
            # verify order -> transaction -> portfolio position.
            # --------------
            test_algo = TradingAlgorithm(
                script="""
from zipline.api import *

def initialize(context):
    model = slippage.VolumeShareSlippage(
                            volume_limit=.3,
                            price_impact=0.05
                       )
    set_slippage(model)
    set_commission(commission.PerShare(0.02))
    context.count = 2
    context.incr = 0

def handle_data(context, data):
    if context.incr < context.count:
        # order small lots to be sure the
        # order will fill in a single transaction
        order(sid(0), 5000)
    record(price=data[0].price)
    record(volume=data[0].volume)
    record(incr=context.incr)
    context.incr += 1
    """,
                sim_params=self.sim_params,
                env=self.env,
            )
            set_algo_instance(test_algo)
            trades = factory.create_daily_trade_source(
                [0], self.sim_params, self.env)
            data_portal = create_data_portal_from_trade_history(
                self.env, tempdir, self.sim_params, {0: trades})
            results = test_algo.run(data_portal=data_portal)

            all_txns = [
                val for sublist in results["transactions"].tolist()
                for val in sublist]

            self.assertEqual(len(all_txns), 67)

            per_share_commish = 0.02
            first_txn = all_txns[0]
            commish = first_txn["amount"] * per_share_commish
            self.assertEqual(commish, first_txn["commission"])
            self.assertEqual(2.029, first_txn["price"])
        finally:
            tempdir.cleanup()

    def test_algo_record_vars(self):
        test_algo = TradingAlgorithm(
            script=record_variables,
            sim_params=self.sim_params,
            env=self.env,
        )
        results = test_algo.run(self.data_portal)

        for i in range(1, 252):
            self.assertEqual(results.iloc[i-1]["incr"], i)

    def test_algo_record_allow_mock(self):
        """
        Test that values from "MagicMock"ed methods can be passed to record.

        Relevant for our basic/validation and methods like history, which
        will end up returning a MagicMock instead of a DataFrame.
        """
        test_algo = TradingAlgorithm(
            script=record_variables,
            sim_params=self.sim_params,
        )
        set_algo_instance(test_algo)

        test_algo.record(foo=MagicMock())

    def test_algo_record_nan(self):
        test_algo = TradingAlgorithm(
            script=record_float_magic % 'nan',
            sim_params=self.sim_params,
            env=self.env,
        )
        results = test_algo.run(self.data_portal)

        for i in range(1, 252):
            self.assertTrue(np.isnan(results.iloc[i-1]["data"]))

    def test_order_methods(self):
        """
        Only test that order methods can be called without error.
        Correct filling of orders is tested in zipline.
        """
        test_algo = TradingAlgorithm(
            script=call_all_order_methods,
            sim_params=self.sim_params,
            env=self.env,
        )
        test_algo.run(self.data_portal)

    def test_order_in_init(self):
        """
        Test that calling order in initialize
        will raise an error.
        """
        with self.assertRaises(OrderDuringInitialize):
            test_algo = TradingAlgorithm(
                script=call_order_in_init,
                sim_params=self.sim_params,
                env=self.env,
            )
            test_algo.run(self.data_portal)

    def test_portfolio_in_init(self):
        """
        Test that accessing portfolio in init doesn't break.
        """
        test_algo = TradingAlgorithm(
            script=access_portfolio_in_init,
            sim_params=self.sim_params,
            env=self.env,
        )
        test_algo.run(self.data_portal)

    def test_account_in_init(self):
        """
        Test that accessing account in init doesn't break.
        """
        test_algo = TradingAlgorithm(
            script=access_account_in_init,
            sim_params=self.sim_params,
            env=self.env,
        )
        test_algo.run(self.data_portal)


class TestGetDatetime(TestCase):

    @classmethod
    def setUpClass(cls):
        cls.env = TradingEnvironment()
        cls.env.write_data(equities_identifiers=[0, 1])

        setup_logger(cls)

        cls.sim_params = factory.create_simulation_parameters(
            data_frequency='minute',
            env=cls.env,
            start=to_utc('2014-01-02 9:31'),
            end=to_utc('2014-01-03 9:31')
        )

        cls.tempdir = TempDirectory()

        cls.data_portal = create_data_portal(
            cls.env,
            cls.tempdir,
            cls.sim_params,
            [1]
        )

    @classmethod
    def tearDownClass(cls):
        del cls.env
        teardown_logger(cls)
        cls.tempdir.cleanup()

    @parameterized.expand(
        [
            ('default', None,),
            ('utc', 'UTC',),
            ('us_east', 'US/Eastern',),
        ]
    )
    def test_get_datetime(self, name, tz):
        algo = dedent(
            """
            import pandas as pd
            from zipline.api import get_datetime

            def initialize(context):
                context.tz = {tz} or 'UTC'
                context.first_bar = True

            def handle_data(context, data):
                if context.first_bar:
                    dt = get_datetime({tz})
                    if dt.tz.zone != context.tz:
                        raise ValueError("Mismatched Zone")
                    elif dt.tz_convert("US/Eastern").hour != 9:
                        raise ValueError("Mismatched Hour")
                    elif dt.tz_convert("US/Eastern").minute != 31:
                        raise ValueError("Mismatched Minute")
                context.first_bar = False
            """.format(tz=repr(tz))
        )

        algo = TradingAlgorithm(
            script=algo,
            sim_params=self.sim_params,
            env=self.env,
        )
        algo.run(self.data_portal)
        self.assertFalse(algo.first_bar)


class TestTradingControls(TestCase):

    @classmethod
    def setUpClass(cls):
        cls.sid = 133
        cls.env = TradingEnvironment()
        cls.sim_params = factory.create_simulation_parameters(num_days=4,
                                                              env=cls.env)

        cls.env.write_data(equities_data={
            133: {
                'start_date': cls.sim_params.period_start,
                'end_date': cls.sim_params.period_end
            }
        })

        cls.tempdir = TempDirectory()

        cls.data_portal = create_data_portal(
            cls.env,
            cls.tempdir,
            cls.sim_params,
            [cls.sid]
        )

    @classmethod
    def tearDownClass(cls):
        del cls.env
        cls.tempdir.cleanup()

    def _check_algo(self,
                    algo,
                    handle_data,
                    expected_order_count,
                    expected_exc):

        algo._handle_data = handle_data
        with self.assertRaises(expected_exc) if expected_exc else nullctx():
            algo.run(self.data_portal)
        self.assertEqual(algo.order_count, expected_order_count)

    def check_algo_succeeds(self, algo, handle_data, order_count=4):
        # Default for order_count assumes one order per handle_data call.
        self._check_algo(algo, handle_data, order_count, None)

    def check_algo_fails(self, algo, handle_data, order_count):
        self._check_algo(algo,
                         handle_data,
                         order_count,
                         TradingControlViolation)

    def test_set_max_position_size(self):

        # Buy one share four times.  Should be fine.
        def handle_data(algo, data):
            algo.order(algo.sid(self.sid), 1)
            algo.order_count += 1
        algo = SetMaxPositionSizeAlgorithm(sid=self.sid,
                                           max_shares=10,
                                           max_notional=500.0,
                                           sim_params=self.sim_params,
                                           env=self.env)
        self.check_algo_succeeds(algo, handle_data)

        # Buy three shares four times.  Should bail on the fourth before it's
        # placed.
        def handle_data(algo, data):
            algo.order(algo.sid(self.sid), 3)
            algo.order_count += 1

        algo = SetMaxPositionSizeAlgorithm(sid=self.sid,
                                           max_shares=10,
                                           max_notional=500.0,
                                           sim_params=self.sim_params,
                                           env=self.env)
        self.check_algo_fails(algo, handle_data, 3)

        # Buy three shares four times. Should bail due to max_notional on the
        # third attempt.
        def handle_data(algo, data):
            algo.order(algo.sid(self.sid), 3)
            algo.order_count += 1

        algo = SetMaxPositionSizeAlgorithm(sid=self.sid,
                                           max_shares=10,
                                           max_notional=67.0,
                                           sim_params=self.sim_params,
                                           env=self.env)
        self.check_algo_fails(algo, handle_data, 2)

        # Set the trading control to a different sid, then BUY ALL THE THINGS!.
        # Should continue normally.
        def handle_data(algo, data):
            algo.order(algo.sid(self.sid), 10000)
            algo.order_count += 1
        algo = SetMaxPositionSizeAlgorithm(sid=self.sid + 1,
                                           max_shares=10,
                                           max_notional=67.0,
                                           sim_params=self.sim_params,
                                           env=self.env)
        self.check_algo_succeeds(algo, handle_data)

        # Set the trading control sid to None, then BUY ALL THE THINGS!. Should
        # fail because setting sid to None makes the control apply to all sids.
        def handle_data(algo, data):
            algo.order(algo.sid(self.sid), 10000)
            algo.order_count += 1
        algo = SetMaxPositionSizeAlgorithm(max_shares=10, max_notional=61.0,
                                           sim_params=self.sim_params,
                                           env=self.env)
        self.check_algo_fails(algo, handle_data, 0)

    def test_set_do_not_order_list(self):
        # set the restricted list to be the sid, and fail.
        algo = SetDoNotOrderListAlgorithm(
            sid=self.sid,
            restricted_list=[self.sid],
            sim_params=self.sim_params,
            env=self.env,
        )

        def handle_data(algo, data):
            algo.order(algo.sid(self.sid), 100)
            algo.order_count += 1

        self.check_algo_fails(algo, handle_data, 0)

        # set the restricted list to exclude the sid, and succeed
        algo = SetDoNotOrderListAlgorithm(
            sid=self.sid,
            restricted_list=[134, 135, 136],
            sim_params=self.sim_params,
            env=self.env,
        )

        def handle_data(algo, data):
            algo.order(algo.sid(self.sid), 100)
            algo.order_count += 1

        self.check_algo_succeeds(algo, handle_data)

    def test_set_max_order_size(self):

        # Buy one share.
        def handle_data(algo, data):
            algo.order(algo.sid(self.sid), 1)
            algo.order_count += 1
        algo = SetMaxOrderSizeAlgorithm(sid=self.sid,
                                        max_shares=10,
                                        max_notional=500.0,
                                        sim_params=self.sim_params,
                                        env=self.env)
        self.check_algo_succeeds(algo, handle_data)

        # Buy 1, then 2, then 3, then 4 shares.  Bail on the last attempt
        # because we exceed shares.
        def handle_data(algo, data):
            algo.order(algo.sid(self.sid), algo.order_count + 1)
            algo.order_count += 1

        algo = SetMaxOrderSizeAlgorithm(sid=self.sid,
                                        max_shares=3,
                                        max_notional=500.0,
                                        sim_params=self.sim_params,
                                        env=self.env)
        self.check_algo_fails(algo, handle_data, 3)

        # Buy 1, then 2, then 3, then 4 shares.  Bail on the last attempt
        # because we exceed notional.
        def handle_data(algo, data):
            algo.order(algo.sid(self.sid), algo.order_count + 1)
            algo.order_count += 1

        algo = SetMaxOrderSizeAlgorithm(sid=self.sid,
                                        max_shares=10,
                                        max_notional=40.0,
                                        sim_params=self.sim_params,
                                        env=self.env)
        self.check_algo_fails(algo, handle_data, 3)

        # Set the trading control to a different sid, then BUY ALL THE THINGS!.
        # Should continue normally.
        def handle_data(algo, data):
            algo.order(algo.sid(self.sid), 10000)
            algo.order_count += 1
        algo = SetMaxOrderSizeAlgorithm(sid=self.sid + 1,
                                        max_shares=1,
                                        max_notional=1.0,
                                        sim_params=self.sim_params,
                                        env=self.env)
        self.check_algo_succeeds(algo, handle_data)

        # Set the trading control sid to None, then BUY ALL THE THINGS!.
        # Should fail because not specifying a sid makes the trading control
        # apply to all sids.
        def handle_data(algo, data):
            algo.order(algo.sid(self.sid), 10000)
            algo.order_count += 1
        algo = SetMaxOrderSizeAlgorithm(max_shares=1,
                                        max_notional=1.0,
                                        sim_params=self.sim_params,
                                        env=self.env)
        self.check_algo_fails(algo, handle_data, 0)

    def test_set_max_order_count(self):
        tempdir = TempDirectory()
        try:
            env = TradingEnvironment()
            sim_params = factory.create_simulation_parameters(
                num_days=4, env=env, data_frequency="minute")

            env.write_data(equities_data={
                1: {
                    'start_date': sim_params.period_start,
                    'end_date': sim_params.period_end + timedelta(days=1)
                }
            })

            data_portal = create_data_portal(
                env,
                tempdir,
                sim_params,
                [1]
            )

            def handle_data(algo, data):
                for i in range(5):
                    algo.order(algo.sid(1), 1)
                    algo.order_count += 1

            algo = SetMaxOrderCountAlgorithm(3, sim_params=sim_params,
                                             env=env)
            with self.assertRaises(TradingControlViolation):
                algo._handle_data = handle_data
                algo.run(data_portal)

            self.assertEqual(algo.order_count, 3)

            # This time, order 5 times twice in a single day. The last order
            # of the second batch should fail.
            def handle_data2(algo, data):
                if algo.minute_count == 0 or algo.minute_count == 100:
                    for i in range(5):
                        algo.order(algo.sid(1), 1)
                        algo.order_count += 1

                algo.minute_count += 1

            algo = SetMaxOrderCountAlgorithm(9, sim_params=sim_params,
                                             env=env)
            with self.assertRaises(TradingControlViolation):
                algo._handle_data = handle_data2
                algo.run(data_portal)

            self.assertEqual(algo.order_count, 9)

            def handle_data3(algo, data):
                if (algo.minute_count % 390) == 0:
                    for i in range(5):
                        algo.order(algo.sid(1), 1)
                        algo.order_count += 1

                algo.minute_count += 1

            # Only 5 orders are placed per day, so this should pass even
            # though in total more than 20 orders are placed.
            algo = SetMaxOrderCountAlgorithm(5, sim_params=sim_params,
                                             env=env)
            algo._handle_data = handle_data3
            algo.run(data_portal)
        finally:
            tempdir.cleanup()

    def test_long_only(self):
        # Sell immediately -> fail immediately.
        def handle_data(algo, data):
            algo.order(algo.sid(self.sid), -1)
            algo.order_count += 1
        algo = SetLongOnlyAlgorithm(sim_params=self.sim_params, env=self.env)
        self.check_algo_fails(algo, handle_data, 0)

        # Buy on even days, sell on odd days.  Never takes a short position, so
        # should succeed.
        def handle_data(algo, data):
            if (algo.order_count % 2) == 0:
                algo.order(algo.sid(self.sid), 1)
            else:
                algo.order(algo.sid(self.sid), -1)
            algo.order_count += 1
        algo = SetLongOnlyAlgorithm(sim_params=self.sim_params, env=self.env)
        self.check_algo_succeeds(algo, handle_data)

        # Buy on first three days, then sell off holdings.  Should succeed.
        def handle_data(algo, data):
            amounts = [1, 1, 1, -3]
            algo.order(algo.sid(self.sid), amounts[algo.order_count])
            algo.order_count += 1
        algo = SetLongOnlyAlgorithm(sim_params=self.sim_params, env=self.env)
        self.check_algo_succeeds(algo, handle_data)

        # Buy on first three days, then sell off holdings plus an extra share.
        # Should fail on the last sale.
        def handle_data(algo, data):
            amounts = [1, 1, 1, -4]
            algo.order(algo.sid(self.sid), amounts[algo.order_count])
            algo.order_count += 1
        algo = SetLongOnlyAlgorithm(sim_params=self.sim_params, env=self.env)
        self.check_algo_fails(algo, handle_data, 3)

    def test_register_post_init(self):

        def initialize(algo):
            algo.initialized = True

        def handle_data(algo, data):
            with self.assertRaises(RegisterTradingControlPostInit):
                algo.set_max_position_size(self.sid, 1, 1)
            with self.assertRaises(RegisterTradingControlPostInit):
                algo.set_max_order_size(self.sid, 1, 1)
            with self.assertRaises(RegisterTradingControlPostInit):
                algo.set_max_order_count(1)
            with self.assertRaises(RegisterTradingControlPostInit):
                algo.set_long_only()

        algo = TradingAlgorithm(initialize=initialize,
                                handle_data=handle_data,
                                sim_params=self.sim_params,
                                env=self.env)
        algo.run(self.data_portal)

    def test_asset_date_bounds(self):
        tempdir = TempDirectory()
        try:
            # Run the algorithm with a sid that ends far in the future
            temp_env = TradingEnvironment()

            data_portal = create_data_portal(
                temp_env,
                tempdir,
                self.sim_params,
                [0]
            )

            metadata = {0: {'start_date': self.sim_params.period_start,
                            'end_date': '2020-01-01'}}

            algo = SetAssetDateBoundsAlgorithm(
                equities_metadata=metadata,
                sim_params=self.sim_params,
                env=temp_env,
            )
            algo.run(data_portal)
        finally:
            tempdir.cleanup()

        # Run the algorithm with a sid that has already ended
        tempdir = TempDirectory()
        try:
            temp_env = TradingEnvironment()

            data_portal = create_data_portal(
                temp_env,
                tempdir,
                self.sim_params,
                [0]
            )
            metadata = {0: {'start_date': '1989-01-01',
                            'end_date': '1990-01-01'}}

            algo = SetAssetDateBoundsAlgorithm(
                equities_metadata=metadata,
                sim_params=self.sim_params,
                env=temp_env,
            )
            with self.assertRaises(TradingControlViolation):
                algo.run(data_portal)
        finally:
            tempdir.cleanup()

        # Run the algorithm with a sid that has not started
        tempdir = TempDirectory()
        try:
            temp_env = TradingEnvironment()
            data_portal = create_data_portal(
                temp_env,
                tempdir,
                self.sim_params,
                [0]
            )

            metadata = {0: {'start_date': '2020-01-01',
                            'end_date': '2021-01-01'}}

            algo = SetAssetDateBoundsAlgorithm(
                equities_metadata=metadata,
                sim_params=self.sim_params,
                env=temp_env,
            )

            with self.assertRaises(TradingControlViolation):
                algo.run(data_portal)

        finally:
            tempdir.cleanup()


class TestAccountControls(TestCase):

    @classmethod
    def setUpClass(cls):
        cls.sidint = 133
        cls.env = TradingEnvironment()
        cls.sim_params = factory.create_simulation_parameters(
            num_days=4, env=cls.env
        )

        cls.env.write_data(equities_data={
            133: {
                'start_date': cls.sim_params.period_start,
                'end_date': cls.sim_params.period_end + timedelta(days=1)
            }
        })

        cls.tempdir = TempDirectory()

        trades_by_sid = {
            cls.sidint: factory.create_trade_history(
                cls.sidint,
                [10.0, 10.0, 11.0, 11.0],
                [100, 100, 100, 300],
                timedelta(days=1),
                cls.sim_params,
                cls.env,
            )
        }

        cls.data_portal = create_data_portal_from_trade_history(cls.env,
                                                                cls.tempdir,
                                                                cls.sim_params,
                                                                trades_by_sid)

    @classmethod
    def tearDownClass(cls):
        del cls.env
        cls.tempdir.cleanup()

    def _check_algo(self,
                    algo,
                    handle_data,
                    expected_exc):

        algo._handle_data = handle_data
        with self.assertRaises(expected_exc) if expected_exc else nullctx():
            algo.run(self.data_portal)

    def check_algo_succeeds(self, algo, handle_data):
        # Default for order_count assumes one order per handle_data call.
        self._check_algo(algo, handle_data, None)

    def check_algo_fails(self, algo, handle_data):
        self._check_algo(algo,
                         handle_data,
                         AccountControlViolation)

    def test_set_max_leverage(self):

        # Set max leverage to 0 so buying one share fails.
        def handle_data(algo, data):
            algo.order(algo.sid(self.sidint), 1)

        algo = SetMaxLeverageAlgorithm(0, sim_params=self.sim_params,
                                       env=self.env)
        self.check_algo_fails(algo, handle_data)

        # Set max leverage to 1 so buying one share passes
        def handle_data(algo, data):
            algo.order(algo.sid(self.sidint), 1)

        algo = SetMaxLeverageAlgorithm(1,  sim_params=self.sim_params,
                                       env=self.env)
        self.check_algo_succeeds(algo, handle_data)


class TestClosePosAlgo(TestCase):

    @classmethod
    def setUpClass(cls):
        cls.tempdir = TempDirectory()

        cls.env = TradingEnvironment()
        cls.days = pd.date_range(start=pd.Timestamp("2006-01-09", tz='UTC'),
                                 end=pd.Timestamp("2006-01-12", tz='UTC'))

        cls.sid = 1

        cls.sim_params = factory.create_simulation_parameters(
            start=cls.days[0],
            end=cls.days[-1]
        )

        trades_by_sid = {}
        trades_by_sid[cls.sid] = factory.create_trade_history(
            cls.sid,
            [1, 1, 2, 4],
            [1e9, 1e9, 1e9, 1e9],
            timedelta(days=1),
            cls.sim_params,
            cls.env
        )

        cls.data_portal = create_data_portal_from_trade_history(
            cls.env,
            cls.tempdir,
            cls.sim_params,
            trades_by_sid
        )

    @classmethod
    def tearDownClass(cls):
        cls.tempdir.cleanup()

    def test_auto_close_future(self):
        self.env.write_data(futures_data={
            1: {
                "start_date": self.sim_params.trading_days[0],
                "end_date": self.env.next_trading_day(
                    self.sim_params.trading_days[-1]),
                'symbol': 'TEST',
                'asset_type': 'future',
                'auto_close_date': self.env.next_trading_day(
                    self.sim_params.trading_days[-1])
            }
        })

        algo = TestAlgorithm(sid=1, amount=1, order_count=1,
                             commission=PerShare(0),
                             env=self.env,
                             sim_params=self.sim_params)

        # Check results
        results = algo.run(self.data_portal)

        expected_pnl = [0, 0, 1, 2]
        self.check_algo_pnl(results, expected_pnl)

        expected_positions = [0, 1, 1, 0]
        self.check_algo_positions(results, expected_positions)

        expected_pnl = [0, 0, 1, 2]
        self.check_algo_pnl(results, expected_pnl)

    def check_algo_pnl(self, results, expected_pnl):
        np.testing.assert_array_almost_equal(results.pnl, expected_pnl)

    def check_algo_positions(self, results, expected_positions):
        for i, amount in enumerate(results.positions):
            if amount:
                actual_position = amount[0]['amount']
            else:
                actual_position = 0

            self.assertEqual(
                actual_position, expected_positions[i],
                "position for day={0} not equal, actual={1}, expected={2}".
                format(i, actual_position, expected_positions[i]))


class TestFutureFlip(TestCase):
    @classmethod
    def setUpClass(cls):
        cls.tempdir = TempDirectory()

        cls.env = TradingEnvironment()
        cls.days = pd.date_range(start=pd.Timestamp("2006-01-09", tz='UTC'),
                                 end=pd.Timestamp("2006-01-12", tz='UTC'))

        cls.sid = 1

        cls.sim_params = factory.create_simulation_parameters(
            start=cls.days[0],
            end=cls.days[-2]
        )

        trades = factory.create_trade_history(
            cls.sid,
            [1, 2, 4],
            [1e9, 1e9, 1e9],
            timedelta(days=1),
            cls.sim_params,
            cls.env
        )

        trades_by_sid = {
            cls.sid: trades
        }

        cls.data_portal = create_data_portal_from_trade_history(
            cls.env,
            cls.tempdir,
            cls.sim_params,
            trades_by_sid
        )

    @classmethod
    def tearDownClass(cls):
        cls.tempdir.cleanup()

    def test_flip_algo(self):
        metadata = {1: {'symbol': 'TEST',
                        'start_date': self.sim_params.trading_days[0],
                        'end_date': self.env.next_trading_day(
                            self.sim_params.trading_days[-1]),
                        'contract_multiplier': 5}}
        self.env.write_data(futures_data=metadata)

        algo = FutureFlipAlgo(sid=1, amount=1, env=self.env,
                              commission=PerShare(0),
                              order_count=0,  # not applicable but required
                              sim_params=self.sim_params)

        results = algo.run(self.data_portal)

        expected_positions = [0, 1, -1]
        self.check_algo_positions(results, expected_positions)

        expected_pnl = [0, 5, -10]
        self.check_algo_pnl(results, expected_pnl)

    def check_algo_pnl(self, results, expected_pnl):
        np.testing.assert_array_almost_equal(results.pnl, expected_pnl)

    def check_algo_positions(self, results, expected_positions):
        for i, amount in enumerate(results.positions):
            if amount:
                actual_position = amount[0]['amount']
            else:
                actual_position = 0

            self.assertEqual(
                actual_position, expected_positions[i],
                "position for day={0} not equal, actual={1}, expected={2}".
                format(i, actual_position, expected_positions[i]))


class TestTradingAlgorithm(TestCase):
    def setUp(self):
        self.env = TradingEnvironment()
        self.days = self.env.trading_days[:4]

    def test_analyze_called(self):
        self.perf_ref = None

        def initialize(context):
            pass

        def handle_data(context, data):
            pass

        def analyze(context, perf):
            self.perf_ref = perf

        algo = TradingAlgorithm(initialize=initialize, handle_data=handle_data,
                                analyze=analyze)

        data_portal = FakeDataPortal()

        results = algo.run(data_portal)
        self.assertIs(results, self.perf_ref)<|MERGE_RESOLUTION|>--- conflicted
+++ resolved
@@ -81,21 +81,13 @@
 )
 from zipline.utils.context_tricks import CallbackManager
 import zipline.utils.events
-<<<<<<< HEAD
-from zipline.utils.test_utils import to_utc
 from zipline.assets import Equity
-=======
 from zipline.utils.test_utils import (
     assert_single_position,
     drain_zipline,
     to_utc,
 )
 
-from zipline.sources import (SpecificEquityTrades,
-                             DataFrameSource,
-                             DataPanelSource,
-                             RandomWalkSource)
->>>>>>> ce3727ba
 
 from zipline.finance.execution import LimitOrder
 from zipline.finance.trading import SimulationParameters
@@ -655,23 +647,14 @@
 
     @classmethod
     def setUpClass(cls):
-<<<<<<< HEAD
         setup_logger(cls)
-        futures_metadata = {3: {'contract_multiplier': 10}}
         cls.env = TradingEnvironment()
         cls.sim_params = factory.create_simulation_parameters(num_days=4,
                                                               env=cls.env)
         cls.sids = [0, 1, 133]
         cls.tempdir = TempDirectory()
-=======
-        cls.env = TradingEnvironment()
-        cls.env.write_data(equities_identifiers=[0, 1, 133])
-
-        futures_metadata = {0: {'contract_multiplier': 10}}
-        cls.futures_env = TradingEnvironment()
-        cls.futures_env.write_data(futures_data=futures_metadata)
->>>>>>> ce3727ba
-
+
+        futures_metadata = {3: {'contract_multiplier': 10}}
         equities_metadata = {}
 
         for sid in cls.sids:
@@ -773,16 +756,11 @@
             sim_params=self.sim_params,
             env=self.env,
         )
-<<<<<<< HEAD
-        algo.run(self.data_portal)
-=======
-
         # Ensure that the environment's asset 0 is an Equity
         asset_to_test = algo.sid(0)
         self.assertIsInstance(asset_to_test, Equity)
 
-        algo.run(self.df)
->>>>>>> ce3727ba
+        algo.run(self.data_portal)
 
     @parameterized.expand([
         (TestOrderAlgorithm,),
@@ -794,18 +772,13 @@
     def test_order_methods_for_future(self, algo_class):
         algo = algo_class(
             sim_params=self.sim_params,
-            env=self.futures_env,
-        )
-<<<<<<< HEAD
+            env=self.env,
+        )
+        # Ensure that the environment's asset 0 is a Future
+        asset_to_test = algo.sid(3)
+        self.assertIsInstance(asset_to_test, Future)
+
         algo.run(self.data_portal)
-=======
-
-        # Ensure that the environment's asset 0 is a Future
-        asset_to_test = algo.sid(0)
-        self.assertIsInstance(asset_to_test, Future)
-
-        algo.run(self.df)
->>>>>>> ce3727ba
 
     @parameterized.expand([
         ("order",),
