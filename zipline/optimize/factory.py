--- conflicted
+++ resolved
@@ -11,14 +11,10 @@
 from zipline.finance.sources import SpecificEquityTrades
 from zipline.optimize.algorithms import BuySellAlgorithm
 from zipline.lines import SimulatedTrading
-<<<<<<< HEAD
-from copy import deepcopy
-=======
 from zipline.finance.trading import SIMULATION_STYLE
 
 from copy import deepcopy
 from itertools import cycle
->>>>>>> 46ca4531
 
 def create_updown_trade_source(sid, trade_count, trading_environment, start_price, amplitude):
     volume = 1000
@@ -62,16 +58,11 @@
                                         base_price,
                                         amplitude)
 
-<<<<<<< HEAD
-    algo = BuySellAlgorithm(sid, 100, offset)
-    config['algorithm'] = algo
-=======
     if 'algorithm' not in config:
         config['algorithm'] = BuySellAlgorithm(sid, 100, offset)
 
     config['order_count'] = trade_count - 1
     config['trade_count'] = trade_count
->>>>>>> 46ca4531
     config['trade_source'] = source
     config['environment'] = trading_environment
     config['simulation_style'] = SIMULATION_STYLE.FIXED_SLIPPAGE
