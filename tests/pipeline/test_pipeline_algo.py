"""
Tests for Algorithms using the Pipeline API.
"""
import os
from unittest import TestCase
from os.path import (
    dirname,
    join,
    realpath,
)

from nose_parameterized import parameterized
from numpy import (
    array,
    arange,
    full_like,
    float64,
    nan,
    uint32,
)
from numpy.testing import assert_almost_equal
from pandas import (
    concat,
    DataFrame,
    date_range,
    DatetimeIndex,
    read_csv,
    Series,
    Timestamp,
)
from six import iteritems, itervalues
from testfixtures import TempDirectory

from zipline.algorithm import TradingAlgorithm
from zipline.api import (
    attach_pipeline,
    pipeline_output,
    get_datetime,
)
from zipline.data.data_portal import DataPortal
from zipline.errors import (
    AttachPipelineAfterInitialize,
    PipelineOutputDuringInitialize,
    NoSuchPipeline,
)
from zipline.data.us_equity_pricing import (
    BcolzDailyBarReader,
    DailyBarWriterFromCSVs,
    SQLiteAdjustmentWriter,
    SQLiteAdjustmentReader,
)
from zipline.finance import trading
from zipline.finance.trading import SimulationParameters
from zipline.pipeline import Pipeline
from zipline.pipeline.factors import VWAP
from zipline.pipeline.data import USEquityPricing
from zipline.pipeline.loaders.frame import DataFrameLoader, MULTIPLY
from zipline.pipeline.loaders.equity_pricing_loader import (
    USEquityPricingLoader,
)
from zipline.utils.test_utils import (
    make_simple_equity_info,
    str_to_seconds,
    DailyBarWriterFromDataFrames, FakeDataPortal)
from zipline.utils.tradingcalendar import (
    trading_day,
    trading_days,
)


TEST_RESOURCE_PATH = join(
    dirname(dirname(realpath(__file__))),  # zipline_repo/tests
    'resources',
    'pipeline_inputs',
)


def rolling_vwap(df, length):
    "Simple rolling vwap implementation for testing"
    closes = df['close'].values
    volumes = df['volume'].values
    product = closes * volumes
    out = full_like(closes, nan)
    for upper_bound in range(length, len(closes) + 1):
        bounds = slice(upper_bound - length, upper_bound)
        out[upper_bound - 1] = product[bounds].sum() / volumes[bounds].sum()

    return Series(out, index=df.index)


class ClosesOnly(TestCase):

    @classmethod
    def setUpClass(cls):
        cls.tempdir = TempDirectory()

    @classmethod
    def tearDownClass(cls):
        cls.tempdir.cleanup()

    def setUp(self):
        self.env = env = trading.TradingEnvironment()
        self.dates = date_range(
            '2014-01-01', '2014-02-01', freq=trading_day, tz='UTC'
        )
        asset_info = DataFrame.from_records([
            {
                'sid': 1,
                'symbol': 'A',
                'start_date': self.dates[10],
                'end_date': self.dates[13],
                'exchange': 'TEST',
            },
            {
                'sid': 2,
                'symbol': 'B',
                'start_date': self.dates[11],
                'end_date': self.dates[14],
                'exchange': 'TEST',
            },
            {
                'sid': 3,
                'symbol': 'C',
                'start_date': self.dates[12],
                'end_date': self.dates[15],
                'exchange': 'TEST',
            },
        ])
        self.first_asset_start = min(asset_info.start_date)
        self.last_asset_end = max(asset_info.end_date)
        env.write_data(equities_df=asset_info)
        self.asset_finder = finder = env.asset_finder

        sids = (1, 2, 3)
        self.assets = finder.retrieve_all(sids)

        # View of the baseline data.
        self.closes = DataFrame(
            {sid: arange(1, len(self.dates) + 1) * sid for sid in sids},
            index=self.dates,
            dtype=float,
        )

        # Create a data portal holding the data in self.closes
        data = {}
        for sid in sids:
            data[sid] = DataFrame({
                "open": self.closes[sid].values,
                "high": self.closes[sid].values,
                "low": self.closes[sid].values,
                "close": self.closes[sid].values,
                "volume": self.closes[sid].values,
                "day": [day.value for day in self.dates]
            })

        path = os.path.join(self.tempdir.path, "testdaily.bcolz")

        DailyBarWriterFromDataFrames(data).write(
            path,
            self.dates,
            data
        )

        self.data_portal = DataPortal(
            self.env,
            daily_equities_path=path,
            sim_params=SimulationParameters(
                period_start=self.dates[0],
                period_end=self.dates[-1],
                env=self.env),
            asset_finder=self.asset_finder
        )

        # Add a split for 'A' on its second date.
        self.split_asset = self.assets[0]
        self.split_date = self.split_asset.start_date + trading_day
        self.split_ratio = 0.5
        self.adjustments = DataFrame.from_records([
            {
                'sid': self.split_asset.sid,
                'value': self.split_ratio,
                'kind': MULTIPLY,
                'start_date': Timestamp('NaT'),
                'end_date': self.split_date,
                'apply_date': self.split_date,
            }
        ])

        # View of the data on/after the split.
        self.adj_closes = adj_closes = self.closes.copy()
        adj_closes.ix[:self.split_date, self.split_asset] *= self.split_ratio

        self.pipeline_loader = DataFrameLoader(
            column=USEquityPricing.close,
            baseline=self.closes,
            adjustments=self.adjustments,
        )

    def expected_close(self, date, asset):
        if date < self.split_date:
            lookup = self.closes
        else:
            lookup = self.adj_closes
        return lookup.loc[date, asset]

    def exists(self, date, asset):
        return asset.start_date <= date <= asset.end_date

    def test_attach_pipeline_after_initialize(self):
        """
        Assert that calling attach_pipeline after initialize raises correctly.
        """
        def initialize(context):
            pass

        def late_attach(context, data):
            attach_pipeline(Pipeline(), 'test')
            raise AssertionError("Shouldn't make it past attach_pipeline!")

        algo = TradingAlgorithm(
            initialize=initialize,
            handle_data=late_attach,
            data_frequency='daily',
            get_pipeline_loader=lambda column: self.pipeline_loader,
            start=self.first_asset_start - trading_day,
            end=self.last_asset_end + trading_day,
            env=self.env,
        )

        with self.assertRaises(AttachPipelineAfterInitialize):
            algo.run(data_portal=self.data_portal)

        def barf(context, data):
            raise AssertionError("Shouldn't make it past before_trading_start")

        algo = TradingAlgorithm(
            initialize=initialize,
            before_trading_start=late_attach,
            handle_data=barf,
            data_frequency='daily',
            get_pipeline_loader=lambda column: self.pipeline_loader,
            start=self.first_asset_start - trading_day,
            end=self.last_asset_end + trading_day,
            env=self.env,
        )

        with self.assertRaises(AttachPipelineAfterInitialize):
            algo.run(data_portal=self.data_portal)

    def test_pipeline_output_after_initialize(self):
        """
        Assert that calling pipeline_output after initialize raises correctly.
        """
        def initialize(context):
            attach_pipeline(Pipeline(), 'test')
            pipeline_output('test')
            raise AssertionError("Shouldn't make it past pipeline_output()")

        def handle_data(context, data):
            raise AssertionError("Shouldn't make it past initialize!")

        def before_trading_start(context, data):
            raise AssertionError("Shouldn't make it past initialize!")

        algo = TradingAlgorithm(
            initialize=initialize,
            handle_data=handle_data,
            before_trading_start=before_trading_start,
            data_frequency='daily',
            get_pipeline_loader=lambda column: self.pipeline_loader,
            start=self.first_asset_start - trading_day,
            end=self.last_asset_end + trading_day,
            env=self.env,
        )

        with self.assertRaises(PipelineOutputDuringInitialize):
            algo.run(data_portal=self.data_portal)

    def test_get_output_nonexistent_pipeline(self):
        """
        Assert that calling add_pipeline after initialize raises appropriately.
        """
        def initialize(context):
            attach_pipeline(Pipeline(), 'test')

        def handle_data(context, data):
            raise AssertionError("Shouldn't make it past before_trading_start")

        def before_trading_start(context, data):
            pipeline_output('not_test')
            raise AssertionError("Shouldn't make it past pipeline_output!")

        algo = TradingAlgorithm(
            initialize=initialize,
            handle_data=handle_data,
            before_trading_start=before_trading_start,
            data_frequency='daily',
            get_pipeline_loader=lambda column: self.pipeline_loader,
            start=self.first_asset_start - trading_day,
            end=self.last_asset_end + trading_day,
            env=self.env,
        )

        with self.assertRaises(NoSuchPipeline):
            algo.run(data_portal=self.data_portal)

    @parameterized.expand([('default', None),
                           ('day', 1),
                           ('week', 5),
                           ('year', 252),
                           ('all_but_one_day', 'all_but_one_day')])
    def test_assets_appear_on_correct_days(self, test_name, chunksize):
        """
        Assert that assets appear at correct times during a backtest, with
        correctly-adjusted close price values.
        """

        if chunksize == 'all_but_one_day':
            chunksize = (
                self.dates.get_loc(self.last_asset_end) -
                self.dates.get_loc(self.first_asset_start)
            ) - 1

        def initialize(context):
            p = attach_pipeline(Pipeline(), 'test', chunksize=chunksize)
            p.add(USEquityPricing.close.latest, 'close')

        def handle_data(context, data):
            results = pipeline_output('test')
            date = get_datetime().normalize()
            for asset in self.assets:
                # Assets should appear iff they exist today and yesterday.
                exists_today = self.exists(date, asset)
                existed_yesterday = self.exists(date - trading_day, asset)
                if exists_today and existed_yesterday:
                    latest = results.loc[asset, 'close']
                    self.assertEqual(latest, self.expected_close(date, asset))
                else:
                    self.assertNotIn(asset, results.index)

        before_trading_start = handle_data

        algo = TradingAlgorithm(
            initialize=initialize,
            handle_data=handle_data,
            before_trading_start=before_trading_start,
            data_frequency='daily',
            get_pipeline_loader=lambda column: self.pipeline_loader,
            start=self.first_asset_start,
            end=self.last_asset_end,
            env=self.env,
        )

        # Run for a week in the middle of our data.
<<<<<<< HEAD
        algo.run(data_portal=self.data_portal)
=======
        algo.run(source=self.closes.loc[self.first_asset_start:
                                        self.last_asset_end])
>>>>>>> 0cdd88a0


class MockDailyBarSpotReader(object):
    """
    A BcolzDailyBarReader which returns a constant value for spot price.
    """
    def spot_price(self, sid, day, column):
        return 100.0


class PipelineAlgorithmTestCase(TestCase):

    @classmethod
    def setUpClass(cls):
        cls.AAPL = 1
        cls.MSFT = 2
        cls.BRK_A = 3
        cls.assets = [cls.AAPL, cls.MSFT, cls.BRK_A]
        asset_info = make_simple_equity_info(
            cls.assets,
            Timestamp('2014'),
            Timestamp('2015'),
            ['AAPL', 'MSFT', 'BRK_A'],
        )
        cls.env = trading.TradingEnvironment()
        cls.env.write_data(equities_df=asset_info)
        cls.tempdir = tempdir = TempDirectory()
        tempdir.create()
        try:
            cls.raw_data, cls.bar_reader = cls.create_bar_reader(tempdir)
            cls.adj_reader = cls.create_adjustment_reader(tempdir)
            cls.pipeline_loader = USEquityPricingLoader(
                cls.bar_reader, cls.adj_reader
            )
        except:
            cls.tempdir.cleanup()
            raise

        cls.dates = cls.raw_data[cls.AAPL].index.tz_localize('UTC')
        cls.AAPL_split_date = Timestamp("2014-06-09", tz='UTC')

    @classmethod
    def tearDownClass(cls):
        del cls.env
        cls.tempdir.cleanup()

    @classmethod
    def create_bar_reader(cls, tempdir):
        resources = {
            cls.AAPL: join(TEST_RESOURCE_PATH, 'AAPL.csv'),
            cls.MSFT: join(TEST_RESOURCE_PATH, 'MSFT.csv'),
            cls.BRK_A: join(TEST_RESOURCE_PATH, 'BRK-A.csv'),
        }
        raw_data = {
            asset: read_csv(path, parse_dates=['day']).set_index('day')
            for asset, path in iteritems(resources)
        }
        # Add 'price' column as an alias because all kinds of stuff in zipline
        # depends on it being present. :/
        for frame in raw_data.values():
            frame['price'] = frame['close']

        writer = DailyBarWriterFromCSVs(resources)
        data_path = tempdir.getpath('testdata.bcolz')
        table = writer.write(data_path, trading_days, cls.assets)
        return raw_data, BcolzDailyBarReader(table)

    @classmethod
    def create_adjustment_reader(cls, tempdir):
        dbpath = tempdir.getpath('adjustments.sqlite')
        writer = SQLiteAdjustmentWriter(dbpath, cls.env.trading_days,
                                        MockDailyBarSpotReader())
        splits = DataFrame.from_records([
            {
                'effective_date': str_to_seconds('2014-06-09'),
                'ratio': (1 / 7.0),
                'sid': cls.AAPL,
            }
        ])
        mergers = DataFrame(
            {
                # Hackery to make the dtypes correct on an empty frame.
                'effective_date': array([], dtype=int),
                'ratio': array([], dtype=float),
                'sid': array([], dtype=int),
            },
            index=DatetimeIndex([], tz='UTC'),
            columns=['effective_date', 'ratio', 'sid'],
        )
        dividends = DataFrame({
            'sid': array([], dtype=uint32),
            'amount': array([], dtype=float64),
            'record_date': array([], dtype='datetime64[ns]'),
            'ex_date': array([], dtype='datetime64[ns]'),
            'declared_date': array([], dtype='datetime64[ns]'),
            'pay_date': array([], dtype='datetime64[ns]'),
        })
        writer.write(splits, mergers, dividends)
        return SQLiteAdjustmentReader(dbpath)

    def compute_expected_vwaps(self, window_lengths):
        AAPL, MSFT, BRK_A = self.AAPL, self.MSFT, self.BRK_A

        # Our view of the data before AAPL's split on June 9, 2014.
        raw = {k: v.copy() for k, v in iteritems(self.raw_data)}

        split_date = self.AAPL_split_date
        split_loc = self.dates.get_loc(split_date)
        split_ratio = 7.0

        # Our view of the data after AAPL's split.  All prices from before June
        # 9 get divided by the split ratio, and volumes get multiplied by the
        # split ratio.
        adj = {k: v.copy() for k, v in iteritems(self.raw_data)}
        for column in 'open', 'high', 'low', 'close':
            adj[AAPL].ix[:split_loc, column] /= split_ratio
        adj[AAPL].ix[:split_loc, 'volume'] *= split_ratio

        # length -> asset -> expected vwap
        vwaps = {length: {} for length in window_lengths}
        for length in window_lengths:
            for asset in AAPL, MSFT, BRK_A:
                raw_vwap = rolling_vwap(raw[asset], length)
                adj_vwap = rolling_vwap(adj[asset], length)
                # Shift computed results one day forward so that they're
                # labelled by the date on which they'll be seen in the
                # algorithm. (We can't show the close price for day N until day
                # N + 1.)
                vwaps[length][asset] = concat(
                    [
                        raw_vwap[:split_loc - 1],
                        adj_vwap[split_loc - 1:]
                    ]
                ).shift(1, trading_day)

        # Make sure all the expected vwaps have the same dates.
        vwap_dates = vwaps[1][self.AAPL].index
        for dict_ in itervalues(vwaps):
            # Each value is a dict mapping sid -> expected series.
            for series in itervalues(dict_):
                self.assertTrue((vwap_dates == series.index).all())

        # Spot check expectations near the AAPL split.
        # length 1 vwap for the morning before the split should be the close
        # price of the previous day.
        before_split = vwaps[1][AAPL].loc[split_date - trading_day]
        assert_almost_equal(before_split, 647.3499, decimal=2)
        assert_almost_equal(
            before_split,
            raw[AAPL].loc[split_date - (2 * trading_day), 'close'],
            decimal=2,
        )

        # length 1 vwap for the morning of the split should be the close price
        # of the previous day, **ADJUSTED FOR THE SPLIT**.
        on_split = vwaps[1][AAPL].loc[split_date]
        assert_almost_equal(on_split, 645.5700 / split_ratio, decimal=2)
        assert_almost_equal(
            on_split,
            raw[AAPL].loc[split_date - trading_day, 'close'] / split_ratio,
            decimal=2,
        )

        # length 1 vwap on the day after the split should be the as-traded
        # close on the split day.
        after_split = vwaps[1][AAPL].loc[split_date + trading_day]
        assert_almost_equal(after_split, 93.69999, decimal=2)
        assert_almost_equal(
            after_split,
            raw[AAPL].loc[split_date, 'close'],
            decimal=2,
        )

        return vwaps

    @parameterized.expand([
        (True,),
        (False,),
    ])
    def test_handle_adjustment(self, set_screen):
        AAPL, MSFT, BRK_A = assets = self.AAPL, self.MSFT, self.BRK_A

        window_lengths = [1, 2, 5, 10]
        vwaps = self.compute_expected_vwaps(window_lengths)

        def vwap_key(length):
            return "vwap_%d" % length

        def initialize(context):
            pipeline = Pipeline()
            context.vwaps = []
            for length in vwaps:
                name = vwap_key(length)
                factor = VWAP(window_length=length)
                context.vwaps.append(factor)
                pipeline.add(factor, name=name)

            filter_ = (USEquityPricing.close.latest > 300)
            pipeline.add(filter_, 'filter')
            if set_screen:
                pipeline.set_screen(filter_)

            attach_pipeline(pipeline, 'test')

        def handle_data(context, data):
            today = get_datetime()
            results = pipeline_output('test')
            expect_over_300 = {
                AAPL: today < self.AAPL_split_date,
                MSFT: False,
                BRK_A: True,
            }
            for asset in assets:
                should_pass_filter = expect_over_300[asset]
                if set_screen and not should_pass_filter:
                    self.assertNotIn(asset, results.index)
                    continue

                asset_results = results.loc[asset]
                self.assertEqual(asset_results['filter'], should_pass_filter)
                for length in vwaps:
                    computed = results.loc[asset, vwap_key(length)]
                    expected = vwaps[length][asset].loc[today]
                    # Only having two places of precision here is a bit
                    # unfortunate.
                    assert_almost_equal(computed, expected, decimal=2)

        # Do the same checks in before_trading_start
        before_trading_start = handle_data

        algo = TradingAlgorithm(
            initialize=initialize,
            handle_data=handle_data,
            before_trading_start=before_trading_start,
            data_frequency='daily',
            get_pipeline_loader=lambda column: self.pipeline_loader,
            start=self.dates[max(window_lengths)],
            end=self.dates[-1],
            env=self.env,
        )

        algo.run(data_portal=FakeDataPortal())<|MERGE_RESOLUTION|>--- conflicted
+++ resolved
@@ -352,12 +352,7 @@
         )
 
         # Run for a week in the middle of our data.
-<<<<<<< HEAD
         algo.run(data_portal=self.data_portal)
-=======
-        algo.run(source=self.closes.loc[self.first_asset_start:
-                                        self.last_asset_end])
->>>>>>> 0cdd88a0
 
 
 class MockDailyBarSpotReader(object):
